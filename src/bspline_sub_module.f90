!*****************************************************************************************
!> author: Jacob Williams
!  license: BSD
!
!### Description
!
!  Multidimensional (1D-6D) B-spline interpolation of data on a regular grid.
!  Basic pure subroutine interface.
!
!### Notes
!
!  This module is based on the B-spline and spline routines from [1].
!  The original Fortran 77 routines were converted to free-form source.
!  Some of them are relatively unchanged from the originals, but some have
!  been extensively refactored. In addition, new routines for
!  1d, 4d, 5d, and 6d interpolation were also created (these are simply
!  extensions of the same algorithm into higher dimensions).
!
!### See also
!  * An object-oriented interface can be found in [[bspline_oo_module]].
!
!### References
!
!  1. DBSPLIN and DTENSBS from the
!     [NIST Core Math Library](http://www.nist.gov/itl/math/mcsd-software.cfm).
!     Original code is public domain.
!  2. Carl de Boor, "A Practical Guide to Splines",
!     Springer-Verlag, New York, 1978.
!  3. Carl de Boor, [Efficient Computer Manipulation of Tensor
!     Products](http://dl.acm.org/citation.cfm?id=355831),
!     ACM Transactions on Mathematical Software,
!     Vol. 5 (1979), p. 173-182.
!  4. D.E. Amos, "Computation with Splines and B-Splines",
!     SAND78-1968, Sandia Laboratories, March, 1979.
!  5. Carl de Boor,
!     [Package for calculating with B-splines](http://epubs.siam.org/doi/abs/10.1137/0714026),
!     SIAM Journal on Numerical Analysis 14, 3 (June 1977), p. 441-472.
!  6. D.E. Amos, "Quadrature subroutines for splines and B-splines",
!     Report SAND79-1825, Sandia Laboratories, December 1979.

    module bspline_sub_module

    use bspline_kinds_module, only: wp, ip
    use,intrinsic :: iso_fortran_env, only: error_unit

    implicit none

    private

    abstract interface
        function b1fqad_func(x) result(f)
        !! interface for the input function in [[dbfqad]]
        import :: wp
        implicit none
        real(wp),intent(in) :: x
        real(wp)            :: f  !! f(x)
        end function b1fqad_func
    end interface
    public :: b1fqad_func

<<<<<<< HEAD
    integer,parameter,public :: bspline_order_quadratic = 3 !! spline order `k` parameter
                                                            !! (for input to the `db*ink` routines)
                                                            !! [order = polynomial degree + 1]
    integer,parameter,public :: bspline_order_cubic     = 4 !! spline order `k` parameter
                                                            !! (for input to the `db*ink` routines)
                                                            !! [order = polynomial degree + 1]
    integer,parameter,public :: bspline_order_quartic   = 5 !! spline order `k` parameter
                                                            !! (for input to the `db*ink` routines)
                                                            !! [order = polynomial degree + 1]
    integer,parameter,public :: bspline_order_quintic   = 6 !! spline order `k` parameter
                                                            !! (for input to the `db*ink` routines)
                                                            !! [order = polynomial degree + 1]
    integer,parameter,public :: bspline_order_hexic     = 7 !! spline order `k` parameter
                                                            !! (for input to the `db*ink` routines)
                                                            !! [order = polynomial degree + 1]
    integer,parameter,public :: bspline_order_heptic    = 8 !! spline order `k` parameter
                                                            !! (for input to the `db*ink` routines)
                                                            !! [order = polynomial degree + 1]
    integer,parameter,public :: bspline_order_octic     = 9 !! spline order `k` parameter
                                                            !! (for input to the `db*ink` routines)
                                                            !! [order = polynomial degree + 1]

    interface db1ink
        !! 1D initialization routines.
        module procedure :: db1ink_default, db1ink_alt, db1ink_alt_2
    end interface
=======
    !Spline function order (order = polynomial degree + 1)
    integer(ip),parameter,public :: bspline_order_quadratic = 3_ip
    integer(ip),parameter,public :: bspline_order_cubic     = 4_ip
    integer(ip),parameter,public :: bspline_order_quartic   = 5_ip
    integer(ip),parameter,public :: bspline_order_quintic   = 6_ip
>>>>>>> 8dc665d6

    !main routines:
    public :: db1ink, db1val, db1sqad, db1fqad
    public :: db2ink, db2val
    public :: db3ink, db3val
    public :: db4ink, db4val
    public :: db5ink, db5val
    public :: db6ink, db6val

    public :: get_status_message

    contains
!*****************************************************************************************

!*****************************************************************************************
!>
!  Determines the parameters of a function that interpolates
!  the one-dimensional gridded data
!  $$ [x(i),\mathrm{fcn}(i)] ~\mathrm{for}~ i=1,..,n_x $$
!  The interpolating function and its derivatives may
!  subsequently be evaluated by the function [[db1val]].
!
!### History
!  * Jacob Williams, 10/30/2015 : Created 1D routine.

    pure subroutine db1ink_default(x,nx,fcn,kx,iknot,tx,bcoef,iflag)

    implicit none

    integer(ip),intent(in)                  :: nx     !! Number of \(x\) abcissae
    integer(ip),intent(in)                  :: kx     !! The order of spline pieces in \(x\)
                                                      !! ( \( 2 \le k_x < n_x \) )
                                                      !! (order = polynomial degree + 1)
    real(wp),dimension(:),intent(in)        :: x      !! `(nx)` array of \(x\) abcissae. Must be strictly increasing.
    real(wp),dimension(:),intent(in)        :: fcn    !! `(nx)` array of function values to interpolate. `fcn(i)` should
                                                      !! contain the function value at the point `x(i)`
    integer(ip),intent(in)                  :: iknot  !! knot sequence flag:
                                                      !!
                                                      !! * 0 = knot sequence chosen by [[db1ink]].
                                                      !! * 1 = knot sequence chosen by user.
    real(wp),dimension(:),intent(inout)     :: tx     !! The `(nx+kx)` knots in the \(x\) direction
                                                      !! for the spline interpolant:
                                                      !!
                                                      !! * If `iknot=0` these are chosen by [[db1ink]].
                                                      !! * If `iknot=1` these are specified by the user.
                                                      !!
                                                      !! Must be non-decreasing.
    real(wp),dimension(:),intent(out)       :: bcoef  !! `(nx)` array of coefficients of the b-spline interpolant.
    integer(ip),intent(out)                 :: iflag  !! status flag:
                                                      !!
                                                      !! * 0 = successful execution.
                                                      !! * 2 = `iknot` out of range.
                                                      !! * 3 = `nx` out of range.
                                                      !! * 4 = `kx` out of range.
                                                      !! * 5 = `x` not strictly increasing.
                                                      !! * 6 = `tx` not non-decreasing.
                                                      !! * 700 = `size(x)` \( \ne \) `size(fcn,1)`.
                                                      !! * 706 = `size(x)` \( \ne \) `nx`.
                                                      !! * 712 = `size(tx)` \( \ne \) `nx+kx`.
                                                      !! * 800 = `size(x)` \( \ne \) `size(bcoef,1)`.

    logical :: status_ok
    real(wp),dimension(:),allocatable :: work   !! work array of dimension `2*kx*(nx+1)`

    !check validity of inputs

    call check_inputs(  iknot,&
                        iflag,&
                        nx=nx,&
                        kx=kx,&
                        x=x,&
                        f1=fcn,&
                        bcoef1=bcoef,&
                        tx=tx,&
                        status_ok=status_ok)

    if (status_ok) then

        !choose knots
        if (iknot == 0_ip) then
            call dbknot(x,nx,kx,tx)
        end if

        allocate(work(2_ip*kx*(nx+1_ip)))

        !construct b-spline coefficients
        call dbtpcf(x,nx,fcn,nx,1_ip,tx,kx,bcoef,work,iflag)

        deallocate(work)

    end if

    end subroutine db1ink_default
!*****************************************************************************************

!*****************************************************************************************
!>
!  Alternate version of [[db1ink_default]], where the boundary conditions can be specified.
!
!### History
!  * Jacob Williams, 9/4/2018 : created this routine.
!
!### See also
!  * [[dbint4]] -- the main routine that is called here.
!
!@note Currently, this only works for 3rd order (k=4).

    pure subroutine db1ink_alt(x,nx,fcn,kx,ibcl,ibcr,fbcl,fbcr,kntopt,tx,bcoef,iflag)

    implicit none

    real(wp),dimension(:),intent(in)   :: x       !! \(x\) vector of abscissae of length `nx`, distinct
                                                  !! and in increasing order
    integer,intent(in)                 :: nx      !! number of data points, \( n_x \ge 2 \)
    real(wp),dimension(:),intent(in)   :: fcn     !! \(y\) vector of ordinates of length `nx`
    integer,intent(in)                 :: kx      !! spline order
    integer,intent(in)                 :: ibcl    !! selection parameter for left boundary condition:
                                                  !!
                                                  !! * `ibcl = 1` constrain the first derivative at `x(1)` to `fbcl`
                                                  !! * `ibcl = 2` constrain the second derivative at `x(1)` to `fbcl`
    integer,intent(in)                 :: ibcr    !! selection parameter for right boundary condition:
                                                  !!
                                                  !! * `ibcr = 1` constrain first derivative at `x(nx)` to `fbcr`
                                                  !! * `ibcr = 2` constrain second derivative at `x(nx)` to `fbcr`
    real(wp),intent(in)                :: fbcl    !! left boundary values governed by `ibcl`
    real(wp),intent(in)                :: fbcr    !! right boundary values governed by `ibcr`
    integer,intent(in)                 :: kntopt  !! knot selection parameter:
                                                  !!
                                                  !! * `kntopt = 1` sets knot multiplicity at `t(4)` and
                                                  !!   `t(nx+3)` to 4
                                                  !! * `kntopt = 2` sets a symmetric placement of knots
                                                  !!   about `t(4)` and `t(nx+3)`
    real(wp),dimension(:),intent(out)  :: tx      !! knot array of length `nx+6`
    real(wp),dimension(:),intent(out)  :: bcoef   !! b spline coefficient array of length `nx+2`
    integer,intent(out)                :: iflag   !! status flag:
                                                  !!
                                                  !! * 0: no errors
                                                  !! * 806: [[dbint4]] can only be used when `k=4`

    integer                    :: n         !! number of coefficients (n=nx+2)
    integer                    :: k         !! order of spline (k=4)
    real(wp),dimension(5,nx+2) :: w         !! work array
    logical                    :: status_ok !! status flag for error checking

    real(wp),dimension(3),parameter :: tleft = 0.0_wp   !! not used for this case (see [[dbint4]])
    real(wp),dimension(3),parameter :: tright = 0.0_wp  !! not used for this case (see [[dbint4]])

    if (kx /= 4) then
        iflag = 806
    else

        call check_inputs(  1,& ! so it will check size of t
                            iflag,&
                            nx=nx,&
                            kx=kx,&
                            x=x,&
                            f1=fcn,&
                            bcoef1=bcoef,&
                            tx=tx,&
                            status_ok=status_ok,&
                            alt=.true.)

        if (status_ok) then
            call dbint4(x,fcn,nx,ibcl,ibcr,fbcl,fbcr,kntopt,tleft,tright,tx,bcoef,n,k,w,iflag)
        end if

    end if

    end subroutine db1ink_alt
!*****************************************************************************************

!*****************************************************************************************
!>
!  Alternate version of [[db1ink_alt]], where the first and
!  last 3 knots are specified by the user.
!
!### History
!  * Jacob Williams, 9/4/2018 : created this routine.
!
!### See also
!  * [[dbint4]] -- the main routine that is called here.
!
!@note Currently, this only works for 3rd order (k=4).

    pure subroutine db1ink_alt_2(x,nx,fcn,kx,ibcl,ibcr,fbcl,fbcr,tleft,tright,tx,bcoef,iflag)

    implicit none

    real(wp),dimension(:),intent(in)   :: x       !! \(x\) vector of abscissae of length `nx`, distinct
                                                  !! and in increasing order
    integer,intent(in)                 :: nx      !! number of data points, \( n_x \ge 2 \)
    real(wp),dimension(:),intent(in)   :: fcn     !! \(y\) vector of ordinates of length `nx`
    integer,intent(in)                 :: kx      !! spline order
    integer,intent(in)                 :: ibcl    !! selection parameter for left boundary condition:
                                                  !!
                                                  !! * `ibcl = 1` constrain the first derivative at `x(1)` to `fbcl`
                                                  !! * `ibcl = 2` constrain the second derivative at `x(1)` to `fbcl`
    integer,intent(in)                 :: ibcr    !! selection parameter for right boundary condition:
                                                  !!
                                                  !! * `ibcr = 1` constrain first derivative at `x(nx)` to `fbcr`
                                                  !! * `ibcr = 2` constrain second derivative at `x(nx)` to `fbcr`
    real(wp),intent(in)                :: fbcl    !! left boundary values governed by `ibcl`
    real(wp),intent(in)                :: fbcr    !! right boundary values governed by `ibcr`
    real(wp),dimension(3),intent(in)   :: tleft   !! `t(1:3)` in increasing order supplied by the user.
    real(wp),dimension(3),intent(in)   :: tright  !! `t(nx+4:nx+6)` in increasing order supplied by the user.
    real(wp),dimension(:),intent(out)  :: tx      !! knot array of length `nx+6`
    real(wp),dimension(:),intent(out)  :: bcoef   !! b spline coefficient array of length `nx+2`
    integer,intent(out)                :: iflag   !! status flag:
                                                  !!
                                                  !! * 0: no errors
                                                  !! * 806: [[dbint4]] can only be used when k=4

    integer                    :: n         !! number of coefficients (`n=nx+2`)
    integer                    :: k         !! order of spline (`k=4`)
    real(wp),dimension(5,nx+2) :: w         !! work array
    logical                    :: status_ok !! status flag for error checking

    integer,parameter :: kntopt = 3 !! use `tleft` and `tright` in [[dbint4]]

    if (kx /= 4) then
        iflag = 806
    else

        call check_inputs(  1,& ! so it will check size of t
                            iflag,&
                            nx=nx,&
                            kx=kx,&
                            x=x,&
                            f1=fcn,&
                            bcoef1=bcoef,&
                            tx=tx,&
                            status_ok=status_ok,&
                            alt=.true.)

        if (status_ok) then
            call dbint4(x,fcn,nx,ibcl,ibcr,fbcl,fbcr,kntopt,tleft,tright,tx,bcoef,n,k,w,iflag)
        end if

    end if

    end subroutine db1ink_alt_2
!*****************************************************************************************

!*****************************************************************************************
!>
!  Evaluates the tensor product piecewise polynomial
!  interpolant constructed by the routine [[db1ink]] or one of its
!  derivatives at the point `xval`.
!
!  To evaluate the interpolant itself, set `idx=0`,
!  to evaluate the first partial with respect to `x`, set `idx=1`, and so on.
!
!  [[db1val]] returns 0.0 if (`xval`,`yval`) is out of range. that is, if
!```fortran
!   xval < tx(1) .or. xval > tx(nx+kx)
!```
!  if the knots `tx` were chosen by [[db1ink]], then this is equivalent to:
!```fortran
!   xval < x(1) .or. xval > x(nx)+epsx
!```
!  where
!```fortran
!   epsx = 0.1*(x(nx)-x(nx-1))
!```
!
!  The input quantities `tx`, `nx`, `kx`, and `bcoef` should be
!  unchanged since the last call of [[db1ink]].
!
!### History
!  * Jacob Williams, 10/30/2015 : Created 1D routine.

    pure subroutine db1val(xval,idx,tx,nx,kx,bcoef,f,iflag,inbvx,w0,extrap)

    implicit none

    integer(ip),intent(in)               :: idx      !! \(x\) derivative of piecewise polynomial to evaluate.
    integer(ip),intent(in)               :: nx       !! the number of interpolation points in \(x\).
                                                     !! (same as in last call to [[db1ink]])
    integer(ip),intent(in)               :: kx       !! order of polynomial pieces in \(x\).
                                                     !! (same as in last call to [[db1ink]])
    real(wp),intent(in)                  :: xval     !! \(x\) coordinate of evaluation point.
    real(wp),dimension(nx+kx),intent(in) :: tx       !! sequence of knots defining the piecewise polynomial
                                                     !! in the \(x\) direction. (same as in last call to [[db1ink]])
    real(wp),dimension(nx),intent(in)    :: bcoef    !! the b-spline coefficients computed by [[db1ink]].
    real(wp),intent(out)                 :: f        !! interpolated value
    integer(ip),intent(out)              :: iflag    !! status flag:
                                                     !!
                                                     !! * \( = 0 \)   : no errors
                                                     !! * \( \ne 0 \) : error
    integer(ip),intent(inout)            :: inbvx    !! initialization parameter which must be set
                                                     !! to 1 the first time this routine is called,
                                                     !! and must not be changed by the user.
    real(wp),dimension(3_ip*kx),intent(inout) :: w0  !! work array
    logical,intent(in),optional          :: extrap   !! if extrapolation is allowed
                                                     !! (if not present, default is False)

    f = 0.0_wp

    iflag = check_value(xval,tx,1_ip,extrap); if (iflag/=0_ip) return

    call dbvalu(tx,bcoef,nx,kx,idx,xval,inbvx,w0,iflag,f,extrap)

    end subroutine db1val
!*****************************************************************************************

!*****************************************************************************************
!>
!  Computes the integral on `(x1,x2)` of a `kx`-th order b-spline.
!  Orders `kx` as high as 20 are permitted by applying a 2, 6, or 10
!  point gauss formula on subintervals of `(x1,x2)` which are
!  formed by included (distinct) knots.
!
!### See also
!  * [[dbsqad]] -- the core routine.

    pure subroutine db1sqad(tx,bcoef,nx,kx,x1,x2,f,iflag,w0)

    implicit none

    integer(ip),intent(in)               :: nx      !! length of coefficient array
    integer(ip),intent(in)               :: kx      !! order of b-spline, `1 <= k <= 20`
    real(wp),dimension(nx+kx),intent(in) :: tx      !! knot array
    real(wp),dimension(nx),intent(in)    :: bcoef   !! b-spline coefficient array
    real(wp),intent(in)                  :: x1      !! left point of quadrature interval in `t(kx) <= x <= t(nx+1)`
    real(wp),intent(in)                  :: x2      !! right point of quadrature interval in `t(kx) <= x <= t(nx+1)`
    real(wp),intent(out)                 :: f       !! integral of the b-spline over (`x1`,`x2`)
    integer(ip),intent(out)              :: iflag   !! status flag:
                                                    !!
                                                    !! * \( = 0 \)   : no errors
                                                    !! * \( \ne 0 \) : error
    real(wp),dimension(3*kx),intent(inout) :: w0    !! work array for [[dbsqad]]

    call dbsqad(tx,bcoef,nx,kx,x1,x2,f,w0,iflag)

    end subroutine db1sqad
!*****************************************************************************************

!*****************************************************************************************
!>
!  Computes the integral on `(x1,x2)` of a product of a
!  function `fun` and the `idx`-th derivative of a `kx`-th order b-spline,
!  using the b-representation `(tx,bcoef,nx,kx)`, with an adaptive
!  8-point Legendre-Gauss algorithm.
!  `(x1,x2)` must be a subinterval of `t(kx) <= x <= t(nx+1)`.
!
!### See also
!  * [[dbfqad]] -- the core routine.
!
!@note This one is not pure, because we are not enforcing
!      that the user function `fun` be pure.

    subroutine db1fqad(fun,tx,bcoef,nx,kx,idx,x1,x2,tol,f,iflag,w0)

    implicit none

    procedure(b1fqad_func)              :: fun    !! external function of one argument for the
                                                  !! integrand `bf(x)=fun(x)*dbvalu(tx,bcoef,nx,kx,id,x,inbv,work)`
    integer(ip),intent(in)              :: nx     !! length of coefficient array
    integer(ip),intent(in)              :: kx     !! order of b-spline, `kx >= 1`
    real(wp),dimension(nx+kx),intent(in):: tx     !! knot array
    real(wp),dimension(nx),intent(in)   :: bcoef  !! b-spline coefficient array
    integer(ip),intent(in)              :: idx    !! order of the spline derivative, `0 <= idx <= k-1`
                                                  !! `idx=0` gives the spline function
    real(wp),intent(in)                 :: x1     !! left point of quadrature interval in `t(k) <= x <= t(n+1)`
    real(wp),intent(in)                 :: x2     !! right point of quadrature interval in `t(k) <= x <= t(n+1)`
    real(wp),intent(in)                 :: tol    !! desired accuracy for the quadrature, suggest
                                                  !! `10*dtol < tol <= 0.1` where `dtol` is the maximum
                                                  !! of `1.0e-300` and real(wp) unit roundoff for
                                                  !! the machine
    real(wp),intent(out)                :: f      !! integral of `bf(x)` on `(x1,x2)`
    integer(ip),intent(out)             :: iflag  !! status flag:
                                                  !!
                                                  !! * \( = 0 \)   : no errors
                                                  !! * \( \ne 0 \) : error
    real(wp),dimension(3_ip*kx),intent(inout) :: w0  !! work array for [[dbfqad]]

    call dbfqad(fun,tx,bcoef,nx,kx,idx,x1,x2,tol,f,iflag,w0)

    end subroutine db1fqad
!*****************************************************************************************

!*****************************************************************************************
!>
!  Determines the parameters of a function that interpolates
!  the two-dimensional gridded data
!  $$ [x(i),y(j),\mathrm{fcn}(i,j)] ~\mathrm{for}~ i=1,..,n_x ~\mathrm{and}~ j=1,..,n_y $$
!  The interpolating function and its derivatives may
!  subsequently be evaluated by the function [[db2val]].
!
!  The interpolating function is a piecewise polynomial function
!  represented as a tensor product of one-dimensional b-splines. the
!  form of this function is
!
!  $$ s(x,y) = \sum_{i=1}^{n_x} \sum_{j=1}^{n_y} a_{ij} u_i(x) v_j(y) $$
!
!  where the functions \(u_i\) and \(v_j\) are one-dimensional b-spline
!  basis functions. the coefficients \( a_{ij} \) are chosen so that
!
!  $$ s(x(i),y(j)) = \mathrm{fcn}(i,j) ~\mathrm{for}~ i=1,..,n_x ~\mathrm{and}~ j=1,..,n_y $$
!
!  Note that for each fixed value of \(y\), \( s(x,y) \) is a piecewise
!  polynomial function of \(x\) alone, and for each fixed value of \(x\), \( s(x,y) \)
!  is a piecewise polynomial function of \(y\) alone. in one dimension
!  a piecewise polynomial may be created by partitioning a given
!  interval into subintervals and defining a distinct polynomial piece
!  on each one. the points where adjacent subintervals meet are called
!  knots. each of the functions \(u_i\) and \(v_j\) above is a piecewise
!  polynomial.
!
!  Users of [[db2ink]] choose the order (degree+1) of the polynomial
!  pieces used to define the piecewise polynomial in each of the \(x\) and
!  \(y\) directions (`kx` and `ky`). users also may define their own knot
!  sequence in \(x\) and \(y\) separately (`tx` and `ty`). if `iflag=0`, however,
!  [[db2ink]] will choose sequences of knots that result in a piecewise
!  polynomial interpolant with `kx-2` continuous partial derivatives in
!  \(x\) and `ky-2` continuous partial derivatives in \(y\). (`kx` knots are taken
!  near each endpoint in the \(x\) direction, not-a-knot end conditions
!  are used, and the remaining knots are placed at data points if `kx`
!  is even or at midpoints between data points if `kx` is odd. the \(y\)
!  direction is treated similarly.)
!
!  After a call to [[db2ink]], all information necessary to define the
!  interpolating function are contained in the parameters `nx`, `ny`, `kx`,
!  `ky`, `tx`, `ty`, and `bcoef`. These quantities should not be altered until
!  after the last call of the evaluation routine [[db2val]].
!
!### History
!  * Boisvert, Ronald, NBS : 25 may 1982 : Author of original routine.
!  * JEC : 000330 modified array declarations.
!  * Jacob Williams, 2/24/2015 : extensive refactoring of CMLIB routine.

    pure subroutine db2ink(x,nx,y,ny,fcn,kx,ky,iknot,tx,ty,bcoef,iflag)

    implicit none

    integer(ip),intent(in)                  :: nx     !! Number of \(x\) abcissae
    integer(ip),intent(in)                  :: ny     !! Number of \(y\) abcissae
    integer(ip),intent(in)                  :: kx     !! The order of spline pieces in \(x\)
                                                      !! ( \( 2 \le k_x < n_x \) )
                                                      !! (order = polynomial degree + 1)
    integer(ip),intent(in)                  :: ky     !! The order of spline pieces in \(y\)
                                                      !! ( \( 2 \le k_y < n_y \) )
                                                      !! (order = polynomial degree + 1)
    real(wp),dimension(:),intent(in)        :: x      !! `(nx)` array of \(x\) abcissae. Must be strictly increasing.
    real(wp),dimension(:),intent(in)        :: y      !! `(ny)` array of \(y\) abcissae. Must be strictly increasing.
    real(wp),dimension(:,:),intent(in)      :: fcn    !! `(nx,ny)` matrix of function values to interpolate.
                                                      !! `fcn(i,j)` should contain the function value at the
                                                      !! point (`x(i)`,`y(j)`)
    integer(ip),intent(in)                  :: iknot  !! knot sequence flag:
                                                      !!
                                                      !! * 0 = knot sequence chosen by [[db1ink]].
                                                      !! * 1 = knot sequence chosen by user.
    real(wp),dimension(:),intent(inout)     :: tx     !! The `(nx+kx)` knots in the \(x\) direction for the spline
                                                      !! interpolant.
                                                      !!
                                                      !! * If `iknot=0` these are chosen by [[db2ink]].
                                                      !! * If `iknot=1` these are specified by the user.
                                                      !!
                                                      !! Must be non-decreasing.
    real(wp),dimension(:),intent(inout)     :: ty     !! The `(ny+ky)` knots in the \(y\) direction for the spline
                                                      !! interpolant.
                                                      !!
                                                      !! * If `iknot=0` these are chosen by [[db2ink]].
                                                      !! * If `iknot=1` these are specified by the user.
                                                      !!
                                                      !! Must be non-decreasing.
    real(wp),dimension(:,:),intent(out)     :: bcoef  !! `(nx,ny)` matrix of coefficients of the b-spline interpolant.
    integer(ip),intent(out)                 :: iflag  !! *  0 = successful execution.
                                                      !! *  2 = `iknot` out of range.
                                                      !! *  3 = `nx` out of range.
                                                      !! *  4 = `kx` out of range.
                                                      !! *  5 = `x` not strictly increasing.
                                                      !! *  6 = `tx` not non-decreasing.
                                                      !! *  7 = `ny` out of range.
                                                      !! *  8 = `ky` out of range.
                                                      !! *  9 = `y` not strictly increasing.
                                                      !! * 10 = `ty` not non-decreasing.
                                                      !! * 700 = `size(x)`  \( \ne \) `size(fcn,1)`
                                                      !! * 701 = `size(y)`  \( \ne \) `size(fcn,2)`
                                                      !! * 706 = `size(x)`  \( \ne \) `nx`
                                                      !! * 707 = `size(y)`  \( \ne \) `ny`
                                                      !! * 712 = `size(tx)` \( \ne \) `nx+kx`
                                                      !! * 713 = `size(ty)` \( \ne \) `ny+ky`
                                                      !! * 800 = `size(x)`  \( \ne \) `size(bcoef,1)`
                                                      !! * 801 = `size(y)`  \( \ne \) `size(bcoef,2)`

    logical :: status_ok
    real(wp),dimension(:),allocatable :: temp !! work array of length `nx*ny`
    real(wp),dimension(:),allocatable :: work !! work array of length `max(2*kx*(nx+1),2*ky*(ny+1))`

    !check validity of inputs

    call check_inputs(  iknot,&
                        iflag,&
                        nx=nx,ny=ny,&
                        kx=kx,ky=ky,&
                        x=x,y=y,&
                        tx=tx,ty=ty,&
                        f2=fcn,&
                        bcoef2=bcoef,&
                        status_ok=status_ok)

    if (status_ok) then

        !choose knots
        if (iknot == 0_ip) then
            call dbknot(x,nx,kx,tx)
            call dbknot(y,ny,ky,ty)
        end if

        allocate(temp(nx*ny))
        allocate(work(max(2_ip*kx*(nx+1_ip),2_ip*ky*(ny+1_ip))))

        !construct b-spline coefficients
                         call dbtpcf(x,nx,fcn, nx,ny,tx,kx,temp, work,iflag)
        if (iflag==0_ip) call dbtpcf(y,ny,temp,ny,nx,ty,ky,bcoef,work,iflag)

        deallocate(temp)
        deallocate(work)

    end if

    end subroutine db2ink
!*****************************************************************************************

!*****************************************************************************************
!>
!  Evaluates the tensor product piecewise polynomial
!  interpolant constructed by the routine [[db2ink]] or one of its
!  derivatives at the point (`xval`,`yval`).
!
!  To evaluate the interpolant
!  itself, set `idx=idy=0`, to evaluate the first partial with respect
!  to `x`, set `idx=1,idy=0`, and so on.
!
!  [[db2val]] returns 0.0 if `(xval,yval)` is out of range. that is, if
!```fortran
!   xval < tx(1) .or. xval > tx(nx+kx) .or.
!   yval < ty(1) .or. yval > ty(ny+ky)
!```
!  if the knots tx and ty were chosen by [[db2ink]], then this is equivalent to:
!```fortran
!   xval < x(1) .or. xval > x(nx)+epsx .or.
!   yval < y(1) .or. yval > y(ny)+epsy
!```
!  where
!```fortran
!   epsx = 0.1*(x(nx)-x(nx-1))
!   epsy = 0.1*(y(ny)-y(ny-1))
!```
!
!  The input quantities `tx`, `ty`, `nx`, `ny`, `kx`, `ky`, and `bcoef` should be
!  unchanged since the last call of [[db2ink]].
!
!### History
!  * Boisvert, Ronald, NBS : 25 may 1982 : Author of original routine.
!  * JEC : 000330 modified array declarations.
!  * Jacob Williams, 2/24/2015 : extensive refactoring of CMLIB routine.

    pure subroutine db2val(xval,yval,idx,idy,tx,ty,nx,ny,kx,ky,bcoef,f,iflag,inbvx,inbvy,iloy,w1,w0,extrap)

    implicit none

    integer(ip),intent(in)               :: idx      !! \(x\) derivative of piecewise polynomial to evaluate.
    integer(ip),intent(in)               :: idy      !! \(y\) derivative of piecewise polynomial to evaluate.
    integer(ip),intent(in)               :: nx       !! the number of interpolation points in \(x\).
                                                     !! (same as in last call to [[db2ink]])
    integer(ip),intent(in)               :: ny       !! the number of interpolation points in \(y\).
                                                     !! (same as in last call to [[db2ink]])
    integer(ip),intent(in)               :: kx       !! order of polynomial pieces in \(x\).
                                                     !! (same as in last call to [[db2ink]])
    integer(ip),intent(in)               :: ky       !! order of polynomial pieces in \(y\).
                                                     !! (same as in last call to [[db2ink]])
    real(wp),intent(in)                  :: xval     !! \(x\) coordinate of evaluation point.
    real(wp),intent(in)                  :: yval     !! \(y\) coordinate of evaluation point.
    real(wp),dimension(nx+kx),intent(in) :: tx       !! sequence of knots defining the piecewise polynomial
                                                     !! in the \(x\) direction.
                                                     !! (same as in last call to [[db2ink]])
    real(wp),dimension(ny+ky),intent(in) :: ty       !! sequence of knots defining the piecewise
                                                     !! polynomial in the \(y\) direction.
                                                     !! (same as in last call to [[db2ink]])
    real(wp),dimension(nx,ny),intent(in) :: bcoef    !! the b-spline coefficients computed by [[db2ink]].
    real(wp),intent(out)                 :: f        !! interpolated value
    integer(ip),intent(out)              :: iflag    !! status flag:
                                                     !!
                                                     !! * \( = 0 \)   : no errors
                                                     !! * \( \ne 0 \) : error
    integer(ip),intent(inout)            :: inbvx    !! initialization parameter which must be set to 1
                                                     !! the first time this routine is called,
                                                     !! and must not be changed by the user.
    integer(ip),intent(inout)            :: inbvy    !! initialization parameter which must be set to 1
                                                     !! the first time this routine is called,
                                                     !! and must not be changed by the user.
    integer(ip),intent(inout)            :: iloy     !! initialization parameter which must be set to 1
                                                     !! the first time this routine is called,
                                                     !! and must not be changed by the user.
    real(wp),dimension(ky),intent(inout)              :: w1 !! work array
    real(wp),dimension(3_ip*max(kx,ky)),intent(inout) :: w0 !! work array
    logical,intent(in),optional          :: extrap   !! if extrapolation is allowed
                                                     !! (if not present, default is False)

    integer(ip) :: k, lefty, kcol

    f = 0.0_wp

    iflag = check_value(xval,tx,1_ip,extrap); if (iflag/=0_ip) return
    iflag = check_value(yval,ty,2_ip,extrap); if (iflag/=0_ip) return

    call dintrv(ty,ny+ky,yval,iloy,lefty,iflag,extrap); if (iflag/=0_ip) return

    kcol = lefty - ky
    do k=1_ip,ky
        kcol = kcol + 1_ip
        call dbvalu(tx,bcoef(:,kcol),nx,kx,idx,xval,inbvx,w0,iflag,w1(k),extrap)
        if (iflag/=0_ip) return !error
    end do

    kcol = lefty - ky + 1_ip
    call dbvalu(ty(kcol:),w1,ky,ky,idy,yval,inbvy,w0,iflag,f,extrap)

    end subroutine db2val
!*****************************************************************************************

!*****************************************************************************************
!>
!  Determines the parameters of a function that interpolates
!  the three-dimensional gridded data
!  $$ [x(i),y(j),z(k),\mathrm{fcn}(i,j,k)] ~\mathrm{for}~
!     i=1,..,n_x ~\mathrm{and}~ j=1,..,n_y, ~\mathrm{and}~ k=1,..,n_z $$
!  The interpolating function and
!  its derivatives may subsequently be evaluated by the function
!  [[db3val]].
!
!  The interpolating function is a piecewise polynomial function
!  represented as a tensor product of one-dimensional b-splines. the
!  form of this function is
!  $$ s(x,y,z) = \sum_{i=1}^{n_x} \sum_{j=1}^{n_y} \sum_{k=1}^{n_z}
!                a_{ijk} u_i(x) v_j(y) w_k(z) $$
!
!  where the functions \(u_i\), \(v_j\), and \(w_k\) are one-dimensional b-
!  spline basis functions. the coefficients \(a_{ijk}\) are chosen so that:
!
!  $$ s(x(i),y(j),z(k)) = \mathrm{fcn}(i,j,k)
!     ~\mathrm{for}~ i=1,..,n_x , j=1,..,n_y , k=1,..,n_z $$
!
!  Note that for fixed values of \(y\) and \(z\) \(s(x,y,z)\) is a piecewise
!  polynomial function of \(x\) alone, for fixed values of \(x\) and \(z\) \(s(x,y,z)\)
!  is a piecewise polynomial function of \(y\) alone, and for fixed
!  values of \(x\) and \(y\) \(s(x,y,z)\) is a function of \(z\) alone. in one
!  dimension a piecewise polynomial may be created by partitioning a
!  given interval into subintervals and defining a distinct polynomial
!  piece on each one. the points where adjacent subintervals meet are
!  called knots. each of the functions \(u_i\), \(v_j\), and \(w_k\) above is a
!  piecewise polynomial.
!
!  Users of [[db3ink]] choose the order (degree+1) of the polynomial
!  pieces used to define the piecewise polynomial in each of the \(x\), \(y\),
!  and \(z\) directions (`kx`, `ky`, and `kz`). users also may define their own
!  knot sequence in \(x\), \(y\), \(z\) separately (`tx`, `ty`, and `tz`). if `iflag=0`,
!  however, [[db3ink]] will choose sequences of knots that result in a
!  piecewise polynomial interpolant with `kx-2` continuous partial
!  derivatives in \(x\), `ky-2` continuous partial derivatives in \(y\), and `kz-2`
!  continuous partial derivatives in \(z\). (`kx` knots are taken near
!  each endpoint in \(x\), not-a-knot end conditions are used, and the
!  remaining knots are placed at data points if `kx` is even or at
!  midpoints between data points if `kx` is odd. the \(y\) and \(z\) directions
!  are treated similarly.)
!
!  After a call to [[db3ink]], all information necessary to define the
!  interpolating function are contained in the parameters `nx`, `ny`, `nz`,
!  `kx`, `ky`, `kz`, `tx`, `ty`, `tz`, and `bcoef`. these quantities should not be
!  altered until after the last call of the evaluation routine [[db3val]].
!
!### History
!  * Boisvert, Ronald, NBS : 25 may 1982 : Author of original routine.
!  * JEC : 000330 modified array declarations.
!  * Jacob Williams, 2/24/2015 : extensive refactoring of CMLIB routine.

    pure subroutine db3ink(x,nx,y,ny,z,nz,fcn,kx,ky,kz,iknot,tx,ty,tz,bcoef,iflag)

    implicit none

    integer(ip),intent(in)                   :: nx    !! number of \(x\) abcissae ( \( \ge 3 \) )
    integer(ip),intent(in)                   :: ny    !! number of \(y\) abcissae ( \( \ge 3 \) )
    integer(ip),intent(in)                   :: nz    !! number of \(z\) abcissae ( \( \ge 3 \) )
    integer(ip),intent(in)                   :: kx    !! The order of spline pieces in \(x\)
                                                      !! ( \( 2 \le k_x < n_x \) )
                                                      !! (order = polynomial degree + 1)
    integer(ip),intent(in)                   :: ky    !! The order of spline pieces in \(y\)
                                                      !! ( \( 2 \le k_y < n_y \) )
                                                      !! (order = polynomial degree + 1)
    integer(ip),intent(in)                   :: kz    !! the order of spline pieces in \(z\)
                                                      !! ( \( 2 \le k_z < n_z \) )
                                                      !! (order = polynomial degree + 1)
    real(wp),dimension(:),intent(in)         :: x     !! `(nx)` array of \(x\) abcissae. must be strictly increasing.
    real(wp),dimension(:),intent(in)         :: y     !! `(ny)` array of \(y\) abcissae. must be strictly increasing.
    real(wp),dimension(:),intent(in)         :: z     !! `(nz)` array of \(z\) abcissae. must be strictly increasing.
    real(wp),dimension(:,:,:),intent(in)     :: fcn   !! `(nx,ny,nz)` matrix of function values to interpolate. `fcn(i,j,k)` should
                                                      !! contain the function value at the point (`x(i)`,`y(j)`,`z(k)`)
    integer(ip),intent(in)                   :: iknot !! knot sequence flag:
                                                      !!
                                                      !! * 0 = knot sequence chosen by [[db3ink]].
                                                      !! * 1 = knot sequence chosen by user.
    real(wp),dimension(:),intent(inout)      :: tx    !! The `(nx+kx)` knots in the \(x\) direction for the spline
                                                      !! interpolant.
                                                      !!
                                                      !! * If `iknot=0` these are chosen by [[db3ink]].
                                                      !! * If `iknot=1` these are specified by the user.
                                                      !!
                                                      !! Must be non-decreasing.
    real(wp),dimension(:),intent(inout)      :: ty    !! The `(ny+ky)` knots in the \(y\) direction for the spline
                                                      !! interpolant.
                                                      !!
                                                      !! * If `iknot=0` these are chosen by [[db3ink]].
                                                      !! * If `iknot=1` these are specified by the user.
                                                      !!
                                                      !! Must be non-decreasing.
    real(wp),dimension(:),intent(inout)      :: tz    !! The `(nz+kz)` knots in the \(z\) direction for the spline
                                                      !! interpolant.
                                                      !!
                                                      !! * If `iknot=0` these are chosen by [[db3ink]].
                                                      !! * If `iknot=1` these are specified by the user.
                                                      !!
                                                      !! Must be non-decreasing.
    real(wp),dimension(:,:,:),intent(out)    :: bcoef !! `(nx,ny,nz)` matrix of coefficients of the b-spline interpolant.
    integer(ip),intent(out)                  :: iflag !! *  0 = successful execution.
                                                      !! *  2 = `iknot` out of range.
                                                      !! *  3 = `nx` out of range.
                                                      !! *  4 = `kx` out of range.
                                                      !! *  5 = `x` not strictly increasing.
                                                      !! *  6 = `tx` not non-decreasing.
                                                      !! *  7 = `ny` out of range.
                                                      !! *  8 = `ky` out of range.
                                                      !! *  9 = `y` not strictly increasing.
                                                      !! * 10 = `ty` not non-decreasing.
                                                      !! * 11 = `nz` out of range.
                                                      !! * 12 = `kz` out of range.
                                                      !! * 13 = `z` not strictly increasing.
                                                      !! * 14 = `ty` not non-decreasing.
                                                      !! * 700 = `size(x) ` \(\ne\) `size(fcn,1)`
                                                      !! * 701 = `size(y) ` \(\ne\) `size(fcn,2)`
                                                      !! * 702 = `size(z) ` \(\ne\) `size(fcn,3)`
                                                      !! * 706 = `size(x) ` \(\ne\) `nx`
                                                      !! * 707 = `size(y) ` \(\ne\) `ny`
                                                      !! * 708 = `size(z) ` \(\ne\) `nz`
                                                      !! * 712 = `size(tx)` \(\ne\) `nx+kx`
                                                      !! * 713 = `size(ty)` \(\ne\) `ny+ky`
                                                      !! * 714 = `size(tz)` \(\ne\) `nz+kz`
                                                      !! * 800 = `size(x) ` \(\ne\) `size(bcoef,1)`
                                                      !! * 801 = `size(y) ` \(\ne\) `size(bcoef,2)`
                                                      !! * 802 = `size(z) ` \(\ne\) `size(bcoef,3)`

    logical :: status_ok
    real(wp),dimension(:),allocatable :: temp !! work array of length `nx*ny*nz`
    real(wp),dimension(:),allocatable :: work !! work array of length `max(2*kx*(nx+1),
                                              !! 2*ky*(ny+1),2*kz*(nz+1))`
    integer(ip) :: i, j, k, ii !! counter

    ! check validity of input

    call check_inputs(  iknot,&
                        iflag,&
                        nx=nx,ny=ny,nz=nz,&
                        kx=kx,ky=ky,kz=kz,&
                        x=x,y=y,z=z,&
                        tx=tx,ty=ty,tz=tz,&
                        f3=fcn,&
                        bcoef3=bcoef,&
                        status_ok=status_ok)

    if (status_ok) then

        ! choose knots
        if (iknot == 0_ip) then
            call dbknot(x,nx,kx,tx)
            call dbknot(y,ny,ky,ty)
            call dbknot(z,nz,kz,tz)
        end if

        allocate(temp(nx*ny*nz))
        allocate(work(max(2_ip*kx*(nx+1_ip),2_ip*ky*(ny+1_ip),2_ip*kz*(nz+1_ip))))

        ! copy fcn to work in packed for dbtpcf
        !temp = reshape( fcn, [nx*ny*nz] )
        ! replaced with loops to avoid stack
        ! overflow for large data set:
        ii = 0_ip
        do k = 1_ip, nz
            do j = 1_ip, ny
                do i = 1_ip, nx
                    ii = ii + 1_ip
                    temp(ii) = fcn(i,j,k)
                end do
            end do
        end do

        ! construct b-spline coefficients
                         call dbtpcf(x,nx,temp, nx,ny*nz,tx,kx,bcoef,work,iflag)
        if (iflag==0_ip) call dbtpcf(y,ny,bcoef,ny,nx*nz,ty,ky,temp, work,iflag)
        if (iflag==0_ip) call dbtpcf(z,nz,temp, nz,nx*ny,tz,kz,bcoef,work,iflag)

        deallocate(temp)
        deallocate(work)

    end if

    end subroutine db3ink
!*****************************************************************************************

!*****************************************************************************************
!>
!  Evaluates the tensor product piecewise polynomial
!  interpolant constructed by the routine [[db3ink]] or one of its
!  derivatives at the point (`xval`,`yval`,`zval`).
!
!  To evaluate the
!  interpolant itself, set `idx=idy=idz=0`, to evaluate the first
!  partial with respect to `x`, set `idx=1`,`idy=idz=0`, and so on.
!
!  [[db3val]] returns 0.0 if (`xval`,`yval`,`zval`) is out of range. that is,
!```fortran
! xval<tx(1) .or. xval>tx(nx+kx) .or.
! yval<ty(1) .or. yval>ty(ny+ky) .or.
! zval<tz(1) .or. zval>tz(nz+kz)
!```
!  if the knots `tx`, `ty`, and `tz` were chosen by [[db3ink]], then this is
!  equivalent to
!```fortran
! xval<x(1) .or. xval>x(nx)+epsx .or.
! yval<y(1) .or. yval>y(ny)+epsy .or.
! zval<z(1) .or. zval>z(nz)+epsz
!```
!  where
!```fortran
! epsx = 0.1*(x(nx)-x(nx-1))
! epsy = 0.1*(y(ny)-y(ny-1))
! epsz = 0.1*(z(nz)-z(nz-1))
!```
!
!  The input quantities `tx`, `ty`, `tz`, `nx`, `ny`, `nz`, `kx`, `ky`, `kz`, and `bcoef`
!  should remain unchanged since the last call of [[db3ink]].
!
!### History
!  * Boisvert, Ronald, NBS : 25 may 1982 : Author of original routine.
!  * JEC : 000330 modified array declarations.
!  * Jacob Williams, 2/24/2015 : extensive refactoring of CMLIB routine.

    pure subroutine db3val(xval,yval,zval,idx,idy,idz,&
                           tx,ty,tz,&
                           nx,ny,nz,kx,ky,kz,bcoef,f,iflag,&
                           inbvx,inbvy,inbvz,iloy,iloz,w2,w1,w0,extrap)

    implicit none

    integer(ip),intent(in)                  :: idx      !! \(x\) derivative of piecewise polynomial to evaluate.
    integer(ip),intent(in)                  :: idy      !! \(y\) derivative of piecewise polynomial to evaluate.
    integer(ip),intent(in)                  :: idz      !! \(z\) derivative of piecewise polynomial to evaluate.
    integer(ip),intent(in)                  :: nx       !! the number of interpolation points in \(x\).
                                                        !! (same as in last call to [[db3ink]])
    integer(ip),intent(in)                  :: ny       !! the number of interpolation points in \(y\).
                                                        !! (same as in last call to [[db3ink]])
    integer(ip),intent(in)                  :: nz       !! the number of interpolation points in \(z\).
                                                        !! (same as in last call to [[db3ink]])
    integer(ip),intent(in)                  :: kx       !! order of polynomial pieces in \(z\).
                                                        !! (same as in last call to [[db3ink]])
    integer(ip),intent(in)                  :: ky       !! order of polynomial pieces in \(y\).
                                                        !! (same as in last call to [[db3ink]])
    integer(ip),intent(in)                  :: kz       !! order of polynomial pieces in \(z\).
                                                        !! (same as in last call to [[db3ink]])
    real(wp),intent(in)                     :: xval     !! \(x\) coordinate of evaluation point.
    real(wp),intent(in)                     :: yval     !! \(y\) coordinate of evaluation point.
    real(wp),intent(in)                     :: zval     !! \(z\) coordinate of evaluation point.
    real(wp),dimension(nx+kx),intent(in)    :: tx       !! sequence of knots defining the piecewise polynomial
                                                        !! in the \(x\) direction. (same as in last call to [[db3ink]])
    real(wp),dimension(ny+ky),intent(in)    :: ty       !! sequence of knots defining the piecewise polynomial
                                                        !! in the \(y\) direction. (same as in last call to [[db3ink]])
    real(wp),dimension(nz+kz),intent(in)    :: tz       !! sequence of knots defining the piecewise polynomial
                                                        !! in the \(z\) direction. (same as in last call to [[db3ink]])
    real(wp),dimension(nx,ny,nz),intent(in) :: bcoef    !! the b-spline coefficients computed by [[db3ink]].
    real(wp),intent(out)                    :: f        !! interpolated value
    integer(ip),intent(out)                 :: iflag    !! status flag:
                                                        !!
                                                        !! * \( = 0 \)   : no errors
                                                        !! * \( \ne 0 \) : error
    integer(ip),intent(inout)               :: inbvx    !! initialization parameter which must be
                                                        !! set to 1 the first time this routine is called,
                                                        !! and must not be changed by the user.
    integer(ip),intent(inout)               :: inbvy    !! initialization parameter which must be
                                                        !! set to 1 the first time this routine is called,
                                                        !! and must not be changed by the user.
    integer(ip),intent(inout)               :: inbvz    !! initialization parameter which must be
                                                        !! set to 1 the first time this routine is called,
                                                        !! and must not be changed by the user.
    integer(ip),intent(inout)               :: iloy     !! initialization parameter which must be
                                                        !! set to 1 the first time this routine is called,
                                                        !! and must not be changed by the user.
    integer(ip),intent(inout)               :: iloz     !! initialization parameter which must be
                                                        !! set to 1 the first time this routine is called,
                                                        !! and must not be changed by the user.
    real(wp),dimension(ky,kz),intent(inout)              :: w2  !! work array
    real(wp),dimension(kz),intent(inout)                 :: w1  !! work array
    real(wp),dimension(3_ip*max(kx,ky,kz)),intent(inout) :: w0  !! work array
    logical,intent(in),optional             :: extrap   !! if extrapolation is allowed
                                                        !! (if not present, default is False)

    integer(ip) :: lefty, leftz, kcoly, kcolz, j, k

    f = 0.0_wp

    iflag = check_value(xval,tx,1_ip,extrap); if (iflag/=0_ip) return
    iflag = check_value(yval,ty,2_ip,extrap); if (iflag/=0_ip) return
    iflag = check_value(zval,tz,3_ip,extrap); if (iflag/=0_ip) return

    call dintrv(ty,ny+ky,yval,iloy,lefty,iflag,extrap); if (iflag/=0_ip) return
    call dintrv(tz,nz+kz,zval,iloz,leftz,iflag,extrap); if (iflag/=0_ip) return

    iflag = 0_ip

    kcolz = leftz - kz
    do k=1_ip,kz
        kcolz = kcolz + 1_ip
        kcoly = lefty - ky
        do j=1_ip,ky
            kcoly = kcoly + 1_ip
            call dbvalu(tx,bcoef(:,kcoly,kcolz),nx,kx,idx,xval,inbvx,w0,iflag,w2(j,k),extrap)
            if (iflag/=0_ip) return
        end do
    end do

    kcoly = lefty - ky + 1_ip
    do k=1_ip,kz
        call dbvalu(ty(kcoly:),w2(:,k),ky,ky,idy,yval,inbvy,w0,iflag,w1(k),extrap)
        if (iflag/=0_ip) return
    end do

    kcolz = leftz - kz + 1_ip
    call dbvalu(tz(kcolz:),w1,kz,kz,idz,zval,inbvz,w0,iflag,f,extrap)

    end subroutine db3val
!*****************************************************************************************

!*****************************************************************************************
!>
!  Determines the parameters of a function that interpolates
!  the four-dimensional gridded data
!  $$ [x(i),y(j),z(k),q(l),\mathrm{fcn}(i,j,k,l)] ~\mathrm{for}~
!     i=1,..,n_x ~\mathrm{and}~ j=1,..,n_y, ~\mathrm{and}~ k=1,..,n_z,
!     ~\mathrm{and}~ l=1,..,n_q $$
!  The interpolating function and its derivatives may
!  subsequently be evaluated by the function [[db4val]].
!
!  See [[db3ink]] header for more details.
!
!### History
!  * Jacob Williams, 2/24/2015 : Created this routine.

    pure subroutine db4ink(x,nx,y,ny,z,nz,q,nq,&
                           fcn,&
                           kx,ky,kz,kq,&
                           iknot,&
                           tx,ty,tz,tq,&
                           bcoef,iflag)

    implicit none

    integer(ip),intent(in)                      :: nx    !! number of \(x\) abcissae ( \( \ge 3 \) )
    integer(ip),intent(in)                      :: ny    !! number of \(y\) abcissae ( \( \ge 3 \) )
    integer(ip),intent(in)                      :: nz    !! number of \(z\) abcissae ( \( \ge 3 \) )
    integer(ip),intent(in)                      :: nq    !! number of \(q\) abcissae ( \( \ge 3 \) )
    integer(ip),intent(in)                      :: kx    !! the order of spline pieces in \(x\)
                                                         !! ( \( 2 \le k_x < n_x \) ).
                                                         !! (order = polynomial degree + 1)
    integer(ip),intent(in)                      :: ky    !! the order of spline pieces in \(y\)
                                                         !! ( \( 2 \le k_y < n_y \) ).
                                                         !! (order = polynomial degree + 1)
    integer(ip),intent(in)                      :: kz    !! the order of spline pieces in \(z\)
                                                         !! ( \( 2 \le k_z < n_z \) ).
                                                         !! (order = polynomial degree + 1)
    integer(ip),intent(in)                      :: kq    !! the order of spline pieces in \(q\)
                                                         !! ( \( 2 \le k_q < n_q \) ).
                                                         !! (order = polynomial degree + 1)
    real(wp),dimension(:),intent(in)            :: x     !! `(nx)` array of \(x\) abcissae. must be strictly increasing.
    real(wp),dimension(:),intent(in)            :: y     !! `(ny)` array of \(y\) abcissae. must be strictly increasing.
    real(wp),dimension(:),intent(in)            :: z     !! `(nz)` array of \(z\) abcissae. must be strictly increasing.
    real(wp),dimension(:),intent(in)            :: q     !! `(nq)` array of \(q\) abcissae. must be strictly increasing.
    real(wp),dimension(:,:,:,:),intent(in)      :: fcn   !! `(nx,ny,nz,nq)` matrix of function values to interpolate.
                                                         !! `fcn(i,j,k,q)` should contain the function value at the
                                                         !!  point (`x(i)`,`y(j)`,`z(k)`,`q(l)`)
    integer(ip),intent(in)                      :: iknot !! knot sequence flag:
                                                         !!
                                                         !! * 0 = knot sequence chosen by [[db4ink]].
                                                         !! * 1 = knot sequence chosen by user.
    real(wp),dimension(:),intent(inout)         :: tx    !! The `(nx+kx)` knots in the x direction for the spline
                                                         !! interpolant.
                                                         !!
                                                         !! * If `iknot=0` these are chosen by [[db4ink]].
                                                         !! * If `iknot=1` these are specified by the user.
                                                         !!
                                                         !! Must be non-decreasing.
    real(wp),dimension(:),intent(inout)         :: ty    !! The `(ny+ky)` knots in the y direction for the spline
                                                         !! interpolant.
                                                         !!
                                                         !! * If `iknot=0` these are chosen by [[db4ink]].
                                                         !! * If `iknot=1` these are specified by the user.
                                                         !!
                                                         !! Must be non-decreasing.
    real(wp),dimension(:),intent(inout)         :: tz    !! The `(nz+kz)` knots in the z direction for the spline
                                                         !! interpolant.
                                                         !!
                                                         !! * If `iknot=0` these are chosen by [[db4ink]].
                                                         !! * If `iknot=1` these are specified by the user.
                                                         !!
                                                         !! Must be non-decreasing.
    real(wp),dimension(:),intent(inout)         :: tq    !! The `(nq+kq)` knots in the q direction for the spline
                                                         !! interpolant.
                                                         !!
                                                         !! * If `iknot=0` these are chosen by [[db4ink]].
                                                         !! * If `iknot=1` these are specified by the user.
                                                         !!
                                                         !! Must be non-decreasing.
    real(wp),dimension(:,:,:,:),intent(out)     :: bcoef !! `(nx,ny,nz,nq)` matrix of coefficients of the b-spline
                                                         !! interpolant.
    integer(ip),intent(out)                     :: iflag !! *  0 = successful execution.
                                                         !! *  2 = `iknot` out of range.
                                                         !! *  3 = `nx` out of range.
                                                         !! *  4 = `kx` out of range.
                                                         !! *  5 = `x` not strictly increasing.
                                                         !! *  6 = `tx` not non-decreasing.
                                                         !! *  7 = `ny` out of range.
                                                         !! *  8 = `ky` out of range.
                                                         !! *  9 = `y` not strictly increasing.
                                                         !! * 10 = `ty` not non-decreasing.
                                                         !! * 11 = `nz` out of range.
                                                         !! * 12 = `kz` out of range.
                                                         !! * 13 = `z` not strictly increasing.
                                                         !! * 14 = `tz` not non-decreasing.
                                                         !! * 15 = `nq` out of range.
                                                         !! * 16 = `kq` out of range.
                                                         !! * 17 = `q` not strictly increasing.
                                                         !! * 18 = `tq` not non-decreasing.
                                                         !! * 700 = `size(x)`  \( \ne \) `size(fcn,1)`
                                                         !! * 701 = `size(y)`  \( \ne \) `size(fcn,2)`
                                                         !! * 702 = `size(z)`  \( \ne \) `size(fcn,3)`
                                                         !! * 703 = `size(q)`  \( \ne \) `size(fcn,4)`
                                                         !! * 706 = `size(x)`  \( \ne \) `nx`
                                                         !! * 707 = `size(y)`  \( \ne \) `ny`
                                                         !! * 708 = `size(z)`  \( \ne \) `nz`
                                                         !! * 709 = `size(q)`  \( \ne \) `nq`
                                                         !! * 712 = `size(tx`) \( \ne \) `nx+kx`
                                                         !! * 713 = `size(ty`) \( \ne \) `ny+ky`
                                                         !! * 714 = `size(tz`) \( \ne \) `nz+kz`
                                                         !! * 715 = `size(tq`) \( \ne \) `nq+kq`
                                                         !! * 800 = `size(x)`  \( \ne \) `size(bcoef,1)`
                                                         !! * 801 = `size(y)`  \( \ne \) `size(bcoef,2)`
                                                         !! * 802 = `size(z)`  \( \ne \) `size(bcoef,3)`
                                                         !! * 803 = `size(q)`  \( \ne \) `size(bcoef,4)`

    logical :: status_ok
    real(wp),dimension(:),allocatable :: temp !! work array of dimension `nx*ny*nz*nq`
    real(wp),dimension(:),allocatable :: work !! work array of dimension `max(2*kx*(nx+1),
                                              !! 2*ky*(ny+1),2*kz*(nz+1),2*kq*(nq+1))`

    ! check validity of input

    call check_inputs(  iknot,&
                        iflag,&
                        nx=nx,ny=ny,nz=nz,nq=nq,&
                        kx=kx,ky=ky,kz=kz,kq=kq,&
                        x=x,y=y,z=z,q=q,&
                        tx=tx,ty=ty,tz=tz,tq=tq,&
                        f4=fcn,&
                        bcoef4=bcoef,&
                        status_ok=status_ok)

    if (status_ok) then

        ! choose knots
        if (iknot == 0_ip) then
            call dbknot(x,nx,kx,tx)
            call dbknot(y,ny,ky,ty)
            call dbknot(z,nz,kz,tz)
            call dbknot(q,nq,kq,tq)
        end if

        allocate(temp(nx*ny*nz*nq))
        allocate(work(max(2_ip*kx*(nx+1_ip),2_ip*ky*(ny+1_ip),2_ip*kz*(nz+1_ip),2_ip*kq*(nq+1_ip))))

        ! construct b-spline coefficients
                         call dbtpcf(x,nx,fcn,  nx,ny*nz*nq,tx,kx,temp, work,iflag)
        if (iflag==0_ip) call dbtpcf(y,ny,temp, ny,nx*nz*nq,ty,ky,bcoef,work,iflag)
        if (iflag==0_ip) call dbtpcf(z,nz,bcoef,nz,nx*ny*nq,tz,kz,temp, work,iflag)
        if (iflag==0_ip) call dbtpcf(q,nq,temp, nq,nx*ny*nz,tq,kq,bcoef,work,iflag)

        deallocate(temp)
        deallocate(work)

     end if

    end subroutine db4ink
!*****************************************************************************************

!*****************************************************************************************
!>
!  Evaluates the tensor product piecewise polynomial
!  interpolant constructed by the routine [[db4ink]] or one of its
!  derivatives at the point (`xval`,`yval`,`zval`,`qval`).
!
!  To evaluate the
!  interpolant itself, set `idx=idy=idz=idq=0`, to evaluate the first
!  partial with respect to `x`, set `idx=1,idy=idz=idq=0`, and so on.
!
!  See [[db3val]] header for more information.
!
!### History
!  * Jacob Williams, 2/24/2015 : Created this routine.

    pure subroutine db4val(xval,yval,zval,qval,&
                           idx,idy,idz,idq,&
                           tx,ty,tz,tq,&
                           nx,ny,nz,nq,&
                           kx,ky,kz,kq,&
                           bcoef,f,iflag,&
                           inbvx,inbvy,inbvz,inbvq,&
                           iloy,iloz,iloq,w3,w2,w1,w0,extrap)

    implicit none

    integer(ip),intent(in)                     :: idx      !! \(x\) derivative of piecewise polynomial to evaluate.
    integer(ip),intent(in)                     :: idy      !! \(y\) derivative of piecewise polynomial to evaluate.
    integer(ip),intent(in)                     :: idz      !! \(z\) derivative of piecewise polynomial to evaluate.
    integer(ip),intent(in)                     :: idq      !! \(q\) derivative of piecewise polynomial to evaluate.
    integer(ip),intent(in)                     :: nx       !! the number of interpolation points in \(x\).
                                                           !! (same as in last call to [[db4ink]])
    integer(ip),intent(in)                     :: ny       !! the number of interpolation points in \(y\).
                                                           !! (same as in last call to [[db4ink]])
    integer(ip),intent(in)                     :: nz       !! the number of interpolation points in \(z\).
                                                           !! (same as in last call to [[db4ink]])
    integer(ip),intent(in)                     :: nq       !! the number of interpolation points in \(q\).
                                                           !! (same as in last call to [[db4ink]])
    integer(ip),intent(in)                     :: kx       !! order of polynomial pieces in \(x\).
                                                           !! (same as in last call to [[db4ink]])
    integer(ip),intent(in)                     :: ky       !! order of polynomial pieces in \(y\).
                                                           !! (same as in last call to [[db4ink]])
    integer(ip),intent(in)                     :: kz       !! order of polynomial pieces in \(z\).
                                                           !! (same as in last call to [[db4ink]])
    integer(ip),intent(in)                     :: kq       !! order of polynomial pieces in \(q\).
                                                           !! (same as in last call to [[db4ink]])
    real(wp),intent(in)                        :: xval     !! \(x\) coordinate of evaluation point.
    real(wp),intent(in)                        :: yval     !! \(y\) coordinate of evaluation point.
    real(wp),intent(in)                        :: zval     !! \(z\) coordinate of evaluation point.
    real(wp),intent(in)                        :: qval     !! \(q\) coordinate of evaluation point.
    real(wp),dimension(nx+kx),intent(in)       :: tx       !! sequence of knots defining the piecewise polynomial
                                                           !! in the \(x\) direction. (same as in last call to
                                                           !! [[db4ink]])
    real(wp),dimension(ny+ky),intent(in)       :: ty       !! sequence of knots defining the piecewise polynomial
                                                           !! in the \(y\) direction. (same as in last call to
                                                           !! [[db4ink]])
    real(wp),dimension(nz+kz),intent(in)       :: tz       !! sequence of knots defining the piecewise polynomial
                                                           !! in the \(z\) direction. (same as in last call to
                                                           !! [[db4ink]])
    real(wp),dimension(nq+kq),intent(in)       :: tq       !! sequence of knots defining the piecewise polynomial
                                                           !! in the \(q\) direction. (same as in last call to
                                                           !! [[db4ink]])
    real(wp),dimension(nx,ny,nz,nq),intent(in) :: bcoef    !! the b-spline coefficients computed by [[db4ink]].
    real(wp),intent(out)                       :: f        !! interpolated value
    integer(ip),intent(out)                    :: iflag    !! status flag:
                                                           !!
                                                           !! * \( = 0 \)   : no errors
                                                           !! * \( \ne 0 \) : error
    integer(ip),intent(inout)                  :: inbvx    !! initialization parameter which must be set
                                                           !! to 1 the first time this routine is called,
                                                           !! and must not be changed by the user.
    integer(ip),intent(inout)                  :: inbvy    !! initialization parameter which must be set
                                                           !! to 1 the first time this routine is called,
                                                           !! and must not be changed by the user.
    integer(ip),intent(inout)                  :: inbvz    !! initialization parameter which must be set
                                                           !! to 1 the first time this routine is called,
                                                           !! and must not be changed by the user.
    integer(ip),intent(inout)                  :: inbvq    !! initialization parameter which must be set
                                                           !! to 1 the first time this routine is called,
                                                           !! and must not be changed by the user.
    integer(ip),intent(inout)                  :: iloy     !! initialization parameter which must be set
                                                           !! to 1 the first time this routine is called,
                                                           !! and must not be changed by the user.
    integer(ip),intent(inout)                  :: iloz     !! initialization parameter which must be set
                                                           !! to 1 the first time this routine is called,
                                                           !! and must not be changed by the user.
    integer(ip),intent(inout)                  :: iloq     !! initialization parameter which must be set
                                                           !! to 1 the first time this routine is called,
                                                           !! and must not be changed by the user.
    real(wp),dimension(ky,kz,kq),intent(inout)           :: w3 !! work array
    real(wp),dimension(kz,kq),intent(inout)              :: w2 !! work array
    real(wp),dimension(kq),intent(inout)                 :: w1 !! work array
    real(wp),dimension(3_ip*max(kx,ky,kz,kq)),intent(inout) :: w0 !! work array
    logical,intent(in),optional                :: extrap   !! if extrapolation is allowed
                                                           !! (if not present, default is False)

    integer(ip) :: lefty, leftz, leftq, &
               kcoly, kcolz, kcolq, j, k, q

    f = 0.0_wp

    iflag = check_value(xval,tx,1_ip,extrap); if (iflag/=0_ip) return
    iflag = check_value(yval,ty,2_ip,extrap); if (iflag/=0_ip) return
    iflag = check_value(zval,tz,3_ip,extrap); if (iflag/=0_ip) return
    iflag = check_value(qval,tq,4_ip,extrap); if (iflag/=0_ip) return

    call dintrv(ty,ny+ky,yval,iloy,lefty,iflag,extrap); if (iflag/=0_ip) return
    call dintrv(tz,nz+kz,zval,iloz,leftz,iflag,extrap); if (iflag/=0_ip) return
    call dintrv(tq,nq+kq,qval,iloq,leftq,iflag,extrap); if (iflag/=0_ip) return

    iflag = 0_ip

    ! x -> y, z, q
    kcolq = leftq - kq
    do q=1_ip,kq
        kcolq = kcolq + 1_ip
        kcolz = leftz - kz
        do k=1_ip,kz
            kcolz = kcolz + 1_ip
            kcoly = lefty - ky
            do j=1_ip,ky
                kcoly = kcoly + 1_ip
                call dbvalu(tx,bcoef(:,kcoly,kcolz,kcolq),&
                                     nx,kx,idx,xval,inbvx,w0,iflag,&
                                     w3(j,k,q),extrap)
                if (iflag/=0_ip) return
            end do
        end do
    end do

    ! y -> z, q
    kcoly = lefty - ky + 1_ip
    do q=1_ip,kq
        do k=1_ip,kz
            call dbvalu(ty(kcoly:),w3(:,k,q),&
                        ky,ky,idy,yval,inbvy,w0,iflag,&
                        w2(k,q),extrap)
            if (iflag/=0_ip) return
        end do
    end do

    ! z -> q
    kcolz = leftz - kz + 1_ip
    do q=1_ip,kq
        call dbvalu(tz(kcolz:),w2(:,q),&
                    kz,kz,idz,zval,inbvz,w0,iflag,&
                    w1(q),extrap)
        if (iflag/=0_ip) return
    end do

    ! q
    kcolq = leftq - kq + 1_ip
    call dbvalu(tq(kcolq:),w1,kq,kq,idq,qval,inbvq,w0,iflag,f,extrap)

    end subroutine db4val
!*****************************************************************************************

!*****************************************************************************************
!>
! Determines the parameters of a function that interpolates
! the five-dimensional gridded data:
!
! $$ [x(i),y(j),z(k),q(l),r(m),\mathrm{fcn}(i,j,k,l,m)] $$
!
! for:
!
! $$ i=1,..,n_x ~\mathrm{and}~ j=1,..,n_y, ~\mathrm{and}~ k=1,..,n_z,
!    ~\mathrm{and}~ l=1,..,n_q, ~\mathrm{and}~ m=1,..,n_r $$
!
! The interpolating function and its derivatives may subsequently be evaluated
! by the function [[db5val]].
!
! See [[db3ink]] header for more details.
!
!### History
!  * Jacob Williams, 2/24/2015 : Created this routine.

    pure subroutine db5ink(x,nx,y,ny,z,nz,q,nq,r,nr,&
                           fcn,&
                           kx,ky,kz,kq,kr,&
                           iknot,&
                           tx,ty,tz,tq,tr,&
                           bcoef,iflag)

    implicit none

    integer(ip),intent(in)                         :: nx    !! number of \(x\) abcissae ( \( \ge 3 \) )
    integer(ip),intent(in)                         :: ny    !! number of \(y\) abcissae ( \( \ge 3 \) )
    integer(ip),intent(in)                         :: nz    !! number of \(z\) abcissae ( \( \ge 3 \) )
    integer(ip),intent(in)                         :: nq    !! number of \(q\) abcissae ( \( \ge 3 \) )
    integer(ip),intent(in)                         :: nr    !! number of \(r\) abcissae ( \( \ge 3 \) )
    integer(ip),intent(in)                         :: kx    !! the order of spline pieces in \(x\)
                                                            !! ( \( 2 \le k_x < n_x \) ).
                                                            !! (order = polynomial degree + 1)
    integer(ip),intent(in)                         :: ky    !! the order of spline pieces in \(y\)
                                                            !! ( \( 2 \le k_y < n_y \) ).
                                                            !! (order = polynomial degree + 1)
    integer(ip),intent(in)                         :: kz    !! the order of spline pieces in \(z\)
                                                            !! ( \( 2 \le k_z < n_z \) ).
                                                            !! (order = polynomial degree + 1)
    integer(ip),intent(in)                         :: kq    !! the order of spline pieces in \(q\)
                                                            !! ( \( 2 \le k_q < n_q \) ).
                                                            !! (order = polynomial degree + 1)
    integer(ip),intent(in)                         :: kr    !! the order of spline pieces in \(r\)
                                                            !! ( \( 2 \le k_r < n_r \) ).
                                                            !! (order = polynomial degree + 1)
    real(wp),dimension(:),intent(in)               :: x     !! `(nx)` array of \(x\) abcissae. must be strictly increasing.
    real(wp),dimension(:),intent(in)               :: y     !! `(ny)` array of \(y\) abcissae. must be strictly increasing.
    real(wp),dimension(:),intent(in)               :: z     !! `(nz)` array of \(z\) abcissae. must be strictly increasing.
    real(wp),dimension(:),intent(in)               :: q     !! `(nq)` array of \(q\) abcissae. must be strictly increasing.
    real(wp),dimension(:),intent(in)               :: r     !! `(nr)` array of \(r\) abcissae. must be strictly increasing.
    real(wp),dimension(:,:,:,:,:),intent(in)       :: fcn   !! `(nx,ny,nz,nq,nr)` matrix of function values to interpolate.
                                                            !! `fcn(i,j,k,q,r)` should contain the function value at the
                                                            !! point (`x(i)`,`y(j)`,`z(k)`,`q(l)`,`r(m)`)
    integer(ip),intent(in)                         :: iknot !! knot sequence flag:
                                                            !!
                                                            !! * 0 = knot sequence chosen by [[db5ink]].
                                                            !! * 1 = knot sequence chosen by user.
    real(wp),dimension(:),intent(inout)            :: tx    !! The `(nx+kx)` knots in the \(x\) direction for the spline
                                                            !! interpolant.
                                                            !!
                                                            !! * If `iknot=0` these are chosen by [[db5ink]].
                                                            !! * If `iknot=1` these are specified by the user.
                                                            !!
                                                            !! Must be non-decreasing.
    real(wp),dimension(:),intent(inout)            :: ty    !! The `(ny+ky)` knots in the \(y\) direction for the spline
                                                            !! interpolant.
                                                            !!
                                                            !! * If `iknot=0` these are chosen by [[db5ink]].
                                                            !! * If `iknot=1` these are specified by the user.
                                                            !!
                                                            !! Must be non-decreasing.
    real(wp),dimension(:),intent(inout)            :: tz    !! The `(nz+kz)` knots in the \(z\) direction for the spline
                                                            !! interpolant.
                                                            !!
                                                            !! * If `iknot=0` these are chosen by [[db5ink]].
                                                            !! * If `iknot=1` these are specified by the user.
                                                            !!
                                                            !! Must be non-decreasing.
    real(wp),dimension(:),intent(inout)            :: tq    !! The `(nq+kq)` knots in the \(q\) direction for the spline
                                                            !! interpolant.
                                                            !!
                                                            !! * If `iknot=0` these are chosen by [[db5ink]].
                                                            !! * If `iknot=1` these are specified by the user.
                                                            !!
                                                            !! Must be non-decreasing.
    real(wp),dimension(:),intent(inout)            :: tr    !! The `(nr+kr)` knots in the \(r\) direction for the spline
                                                            !! interpolant.
                                                            !!
                                                            !! * If `iknot=0` these are chosen by [[db5ink]].
                                                            !! * If `iknot=1` these are specified by the user.
                                                            !!
                                                            !! Must be non-decreasing.
    real(wp),dimension(:,:,:,:,:),intent(out)      :: bcoef !! `(nx,ny,nz,nq,nr)` matrix of coefficients of the b-spline
                                                            !! interpolant.
    integer(ip),intent(out)                        :: iflag !! *  0 = successful execution.
                                                            !! *  2 = `iknot` out of range.
                                                            !! *  3 = `nx` out of range.
                                                            !! *  4 = `kx` out of range.
                                                            !! *  5 = `x` not strictly increasing.
                                                            !! *  6 = `tx` not non-decreasing.
                                                            !! *  7 = `ny` out of range.
                                                            !! *  8 = `ky` out of range.
                                                            !! *  9 = `y` not strictly increasing.
                                                            !! * 10 = `ty` not non-decreasing.
                                                            !! * 11 = `nz` out of range.
                                                            !! * 12 = `kz` out of range.
                                                            !! * 13 = `z` not strictly increasing.
                                                            !! * 14 = `tz` not non-decreasing.
                                                            !! * 15 = `nq` out of range.
                                                            !! * 16 = `kq` out of range.
                                                            !! * 17 = `q` not strictly increasing.
                                                            !! * 18 = `tq` not non-decreasing.
                                                            !! * 19 = `nr` out of range.
                                                            !! * 20 = `kr` out of range.
                                                            !! * 21 = `r` not strictly increasing.
                                                            !! * 22 = `tr` not non-decreasing.
                                                            !! * 700 = `size(x)`  \( \ne \) `size(fcn,1)`
                                                            !! * 701 = `size(y)`  \( \ne \) `size(fcn,2)`
                                                            !! * 702 = `size(z)`  \( \ne \) `size(fcn,3)`
                                                            !! * 703 = `size(q)`  \( \ne \) `size(fcn,4)`
                                                            !! * 704 = `size(r)`  \( \ne \) `size(fcn,5)`
                                                            !! * 706 = `size(x)`  \( \ne \) `nx`
                                                            !! * 707 = `size(y)`  \( \ne \) `ny`
                                                            !! * 708 = `size(z)`  \( \ne \) `nz`
                                                            !! * 709 = `size(q)`  \( \ne \) `nq`
                                                            !! * 710 = `size(r)`  \( \ne \) `nr`
                                                            !! * 712 = `size(tx)` \( \ne \) `nx+kx`
                                                            !! * 713 = `size(ty)` \( \ne \) `ny+ky`
                                                            !! * 714 = `size(tz)` \( \ne \) `nz+kz`
                                                            !! * 715 = `size(tq)` \( \ne \) `nq+kq`
                                                            !! * 716 = `size(tr)` \( \ne \) `nr+kr`
                                                            !! * 800 = `size(x)`  \( \ne \) `size(bcoef,1)`
                                                            !! * 801 = `size(y)`  \( \ne \) `size(bcoef,2)`
                                                            !! * 802 = `size(z)`  \( \ne \) `size(bcoef,3)`
                                                            !! * 803 = `size(q)`  \( \ne \) `size(bcoef,4)`
                                                            !! * 804 = `size(r)`  \( \ne \) `size(bcoef,5)`

    logical :: status_ok
    real(wp),dimension(:),allocatable :: temp !! work array of length `nx*ny*nz*nq*nr`
    real(wp),dimension(:),allocatable :: work !! work array of length `max(2*kx*(nx+1),
                                              !! 2*ky*(ny+1),2*kz*(nz+1),2*kq*(nq+1),2*kr*(nr+1))`
    integer(ip) :: i, j, k, l, m, ii !! counter

    !  check validity of input
    call check_inputs(  iknot,&
                        iflag,&
                        nx=nx,ny=ny,nz=nz,nq=nq,nr=nr,&
                        kx=kx,ky=ky,kz=kz,kq=kq,kr=kr,&
                        x=x,y=y,z=z,q=q,r=r,&
                        tx=tx,ty=ty,tz=tz,tq=tq,tr=tr,&
                        f5=fcn,&
                        bcoef5=bcoef,&
                        status_ok=status_ok)

    if (status_ok) then

        !  choose knots
        if (iknot == 0_ip) then
            call dbknot(x,nx,kx,tx)
            call dbknot(y,ny,ky,ty)
            call dbknot(z,nz,kz,tz)
            call dbknot(q,nq,kq,tq)
            call dbknot(r,nr,kr,tr)
        end if

        allocate(temp(nx*ny*nz*nq*nr))
        allocate(work(max(2_ip*kx*(nx+1_ip),2_ip*ky*(ny+1_ip),2_ip*kz*(nz+1_ip),2_ip*kq*(nq+1_ip),2_ip*kr*(nr+1_ip))))

        ! copy fcn to work in packed for dbtpcf
        !temp(1:nx*ny*nz*nq*nr) = reshape( fcn, [nx*ny*nz*nq*nr] )
        ! replaced with loops to avoid stack
        ! overflow for large data set:
        ii = 0_ip
        do m = 1_ip, nr
            do l = 1_ip, nq
                do k = 1_ip, nz
                    do j = 1_ip, ny
                        do i = 1_ip, nx
                            ii = ii + 1_ip
                            temp(ii) = fcn(i,j,k,l,m)
                        end do
                    end do
                end do
            end do
        end do

        !  construct b-spline coefficients
                         call dbtpcf(x,nx,temp,  nx,ny*nz*nq*nr,tx,kx,bcoef,work,iflag)
        if (iflag==0_ip) call dbtpcf(y,ny,bcoef, ny,nx*nz*nq*nr,ty,ky,temp, work,iflag)
        if (iflag==0_ip) call dbtpcf(z,nz,temp,  nz,nx*ny*nq*nr,tz,kz,bcoef,work,iflag)
        if (iflag==0_ip) call dbtpcf(q,nq,bcoef, nq,nx*ny*nz*nr,tq,kq,temp, work,iflag)
        if (iflag==0_ip) call dbtpcf(r,nr,temp,  nr,nx*ny*nz*nq,tr,kr,bcoef,work,iflag)

        deallocate(temp)
        deallocate(work)

    end if

    end subroutine db5ink
!*****************************************************************************************

!*****************************************************************************************
!>
!  Evaluates the tensor product piecewise polynomial
!  interpolant constructed by the routine [[db5ink]] or one of its
!  derivatives at the point (`xval`,`yval`,`zval`,`qval`,`rval`).
!
!  To evaluate the
!  interpolant itself, set `idx=idy=idz=idq=idr=0`, to evaluate the first
!  partial with respect to `x`, set `idx=1,idy=idz=idq=idr=0,` and so on.
!
!  See [[db3val]] header for more information.
!
!### History
!  * Jacob Williams, 2/24/2015 : Created this routine.

    pure subroutine db5val(xval,yval,zval,qval,rval,&
                           idx,idy,idz,idq,idr,&
                           tx,ty,tz,tq,tr,&
                           nx,ny,nz,nq,nr,&
                           kx,ky,kz,kq,kr,&
                           bcoef,f,iflag,&
                           inbvx,inbvy,inbvz,inbvq,inbvr,&
                           iloy,iloz,iloq,ilor,&
                           w4,w3,w2,w1,w0,extrap)

    implicit none

    integer(ip),intent(in)                        :: idx      !! \(x\) derivative of piecewise polynomial to evaluate.
    integer(ip),intent(in)                        :: idy      !! \(y\) derivative of piecewise polynomial to evaluate.
    integer(ip),intent(in)                        :: idz      !! \(z\) derivative of piecewise polynomial to evaluate.
    integer(ip),intent(in)                        :: idq      !! \(q\) derivative of piecewise polynomial to evaluate.
    integer(ip),intent(in)                        :: idr      !! \(r\) derivative of piecewise polynomial to evaluate.
    integer(ip),intent(in)                        :: nx       !! the number of interpolation points in \(x\).
                                                              !! (same as in last call to [[db5ink]])
    integer(ip),intent(in)                        :: ny       !! the number of interpolation points in \(y\).
                                                              !! (same as in last call to [[db5ink]])
    integer(ip),intent(in)                        :: nz       !! the number of interpolation points in \(z\).
                                                              !! (same as in last call to [[db5ink]])
    integer(ip),intent(in)                        :: nq       !! the number of interpolation points in \(q\).
                                                              !! (same as in last call to [[db5ink]])
    integer(ip),intent(in)                        :: nr       !! the number of interpolation points in \(r\).
                                                              !! (same as in last call to [[db5ink]])
    integer(ip),intent(in)                        :: kx       !! order of polynomial pieces in \(x\).
                                                              !! (same as in last call to [[db5ink]])
    integer(ip),intent(in)                        :: ky       !! order of polynomial pieces in \(y\).
                                                              !! (same as in last call to [[db5ink]])
    integer(ip),intent(in)                        :: kz       !! order of polynomial pieces in \(z\).
                                                              !! (same as in last call to [[db5ink]])
    integer(ip),intent(in)                        :: kq       !! order of polynomial pieces in \(q\).
                                                              !! (same as in last call to [[db5ink]])
    integer(ip),intent(in)                        :: kr       !! order of polynomial pieces in \(r\).
                                                              !! (same as in last call to [[db5ink]])
    real(wp),intent(in)                           :: xval     !! \(x\) coordinate of evaluation point.
    real(wp),intent(in)                           :: yval     !! \(y\) coordinate of evaluation point.
    real(wp),intent(in)                           :: zval     !! \(z\) coordinate of evaluation point.
    real(wp),intent(in)                           :: qval     !! \(q\) coordinate of evaluation point.
    real(wp),intent(in)                           :: rval     !! \(r\) coordinate of evaluation point.
    real(wp),dimension(nx+kx),intent(in)          :: tx       !! sequence of knots defining the piecewise polynomial
                                                              !! in the \(x\) direction.
                                                              !! (same as in last call to [[db5ink]])
    real(wp),dimension(ny+ky),intent(in)          :: ty       !! sequence of knots defining the piecewise polynomial
                                                              !! in the \(y\) direction.
                                                              !! (same as in last call to [[db5ink]])
    real(wp),dimension(nz+kz),intent(in)          :: tz       !! sequence of knots defining the piecewise polynomial
                                                              !! in the \(z\) direction.
                                                              !! (same as in last call to [[db5ink]])
    real(wp),dimension(nq+kq),intent(in)          :: tq       !! sequence of knots defining the piecewise polynomial
                                                              !! in the \(q\) direction.
                                                              !! (same as in last call to [[db5ink]])
    real(wp),dimension(nr+kr),intent(in)          :: tr       !! sequence of knots defining the piecewise polynomial
                                                              !! in the \(r\) direction.
                                                              !! (same as in last call to [[db5ink]])
    real(wp),dimension(nx,ny,nz,nq,nr),intent(in) :: bcoef    !! the b-spline coefficients computed by [[db5ink]].
    real(wp),intent(out)                          :: f        !! interpolated value
    integer(ip),intent(out)                       :: iflag    !! status flag:
                                                              !!
                                                              !! * \( = 0 \)   : no errors
                                                              !! * \( \ne 0 \) : error
    integer(ip),intent(inout)                     :: inbvx    !! initialization parameter which must be set
                                                              !! to 1 the first time this routine is called,
                                                              !! and must not be changed by the user.
    integer(ip),intent(inout)                     :: inbvy    !! initialization parameter which must be set
                                                              !! to 1 the first time this routine is called,
                                                              !! and must not be changed by the user.
    integer(ip),intent(inout)                     :: inbvz    !! initialization parameter which must be set
                                                              !! to 1 the first time this routine is called,
                                                              !! and must not be changed by the user.
    integer(ip),intent(inout)                     :: inbvq    !! initialization parameter which must be set
                                                              !! to 1 the first time this routine is called,
                                                              !! and must not be changed by the user.
    integer(ip),intent(inout)                     :: inbvr    !! initialization parameter which must be set
                                                              !! to 1 the first time this routine is called,
                                                              !! and must not be changed by the user.
    integer(ip),intent(inout)                     :: iloy     !! initialization parameter which must be set
                                                              !! to 1 the first time this routine is called,
                                                              !! and must not be changed by the user.
    integer(ip),intent(inout)                     :: iloz     !! initialization parameter which must be set
                                                              !! to 1 the first time this routine is called,
                                                              !! and must not be changed by the user.
    integer(ip),intent(inout)                     :: iloq     !! initialization parameter which must be set
                                                              !! to 1 the first time this routine is called,
                                                              !! and must not be changed by the user.
    integer(ip),intent(inout)                     :: ilor     !! initialization parameter which must be set
                                                              !! to 1 the first time this routine is called,
                                                              !! and must not be changed by the user.
    real(wp),dimension(ky,kz,kq,kr),intent(inout)           :: w4  !! work array
    real(wp),dimension(kz,kq,kr),intent(inout)              :: w3  !! work array
    real(wp),dimension(kq,kr),intent(inout)                 :: w2  !! work array
    real(wp),dimension(kr),intent(inout)                    :: w1  !! work array
    real(wp),dimension(3_ip*max(kx,ky,kz,kq,kr)),intent(inout) :: w0  !! work array
    logical,intent(in),optional                   :: extrap   !! if extrapolation is allowed
                                                              !! (if not present, default is False)

    integer(ip) :: lefty, leftz, leftq, leftr, &
               kcoly, kcolz, kcolq, kcolr, j, k, q, r

    f = 0.0_wp

    iflag = check_value(xval,tx,1_ip,extrap); if (iflag/=0_ip) return
    iflag = check_value(yval,ty,2_ip,extrap); if (iflag/=0_ip) return
    iflag = check_value(zval,tz,3_ip,extrap); if (iflag/=0_ip) return
    iflag = check_value(qval,tq,4_ip,extrap); if (iflag/=0_ip) return
    iflag = check_value(rval,tr,5_ip,extrap); if (iflag/=0_ip) return

    call dintrv(ty,ny+ky,yval,iloy,lefty,iflag,extrap); if (iflag/=0_ip) return
    call dintrv(tz,nz+kz,zval,iloz,leftz,iflag,extrap); if (iflag/=0_ip) return
    call dintrv(tq,nq+kq,qval,iloq,leftq,iflag,extrap); if (iflag/=0_ip) return
    call dintrv(tr,nr+kr,rval,ilor,leftr,iflag,extrap); if (iflag/=0_ip) return

    iflag = 0_ip

    ! x -> y, z, q, r
    kcolr = leftr - kr
    do r=1_ip,kr
        kcolr = kcolr + 1_ip
        kcolq = leftq - kq
        do q=1_ip,kq
            kcolq = kcolq + 1_ip
            kcolz = leftz - kz
            do k=1_ip,kz
                kcolz = kcolz + 1_ip
                kcoly = lefty - ky
                do j=1_ip,ky
                    kcoly = kcoly + 1_ip
                    call dbvalu(tx,bcoef(:,kcoly,kcolz,kcolq,kcolr),&
                                nx,kx,idx,xval,inbvx,w0,iflag,w4(j,k,q,r),&
                                extrap)
                    if (iflag/=0_ip) return
                end do
            end do
        end do
    end do

    ! y -> z, q, r
    kcoly = lefty - ky + 1_ip
    do r=1_ip,kr
        do q=1_ip,kq
            do k=1_ip,kz
                call dbvalu(ty(kcoly:),w4(:,k,q,r),ky,ky,idy,yval,inbvy,&
                            w0,iflag,w3(k,q,r),extrap)
                if (iflag/=0_ip) return
            end do
        end do
    end do

    ! z -> q, r
    kcolz = leftz - kz + 1_ip
    do r=1_ip,kr
        do q=1_ip,kq
            call dbvalu(tz(kcolz:),w3(:,q,r),kz,kz,idz,zval,inbvz,&
                        w0,iflag,w2(q,r),extrap)
            if (iflag/=0_ip) return
        end do
    end do

    ! q -> r
    kcolq = leftq - kq + 1_ip
    do r=1_ip,kr
        call dbvalu(tq(kcolq:),w2(:,r),kq,kq,idq,qval,inbvq,&
                    w0,iflag,w1(r),extrap)
        if (iflag/=0_ip) return
    end do

    ! r
    kcolr = leftr - kr + 1_ip
    call dbvalu(tr(kcolr:),w1,kr,kr,idr,rval,inbvr,w0,iflag,f,extrap)

    end subroutine db5val
!*****************************************************************************************

!*****************************************************************************************
!>
!  Determines the parameters of a function that interpolates
!  the six-dimensional gridded data:
!
!  $$ [x(i),y(j),z(k),q(l),r(m),s(n),\mathrm{fcn}(i,j,k,l,m,n)] $$
!
!  for:
!
!  $$ i=1,..,n_x, j=1,..,n_y, k=1,..,n_z, l=1,..,n_q, m=1,..,n_r, n=1,..,n_s $$
!
!  the interpolating function and its derivatives may subsequently be evaluated
!  by the function [[db6val]].
!
!  See [[db3ink]] header for more details.
!
!### History
!  * Jacob Williams, 2/24/2015 : Created this routine.

    pure subroutine db6ink(x,nx,y,ny,z,nz,q,nq,r,nr,s,ns,&
                           fcn,&
                           kx,ky,kz,kq,kr,ks,&
                           iknot,&
                           tx,ty,tz,tq,tr,ts,&
                           bcoef,iflag)

    implicit none

    integer(ip),intent(in)                            :: nx    !! number of \(x\) abcissae ( \( \ge 3 \) )
    integer(ip),intent(in)                            :: ny    !! number of \(y\) abcissae ( \( \ge 3 \) )
    integer(ip),intent(in)                            :: nz    !! number of \(z\) abcissae ( \( \ge 3 \) )
    integer(ip),intent(in)                            :: nq    !! number of \(q\) abcissae ( \( \ge 3 \) )
    integer(ip),intent(in)                            :: nr    !! number of \(r\) abcissae ( \( \ge 3 \) )
    integer(ip),intent(in)                            :: ns    !! number of \(s\) abcissae ( \( \ge 3 \) )
    integer(ip),intent(in)                            :: kx    !! the order of spline pieces in \(x\)
                                                               !! ( \( 2 \le k_x < n_x \) )
                                                               !! (order = polynomial degree + 1)
    integer(ip),intent(in)                            :: ky    !! the order of spline pieces in \(y\)
                                                               !! ( \( 2 \le k_y < n_y \) )
                                                               !! (order = polynomial degree + 1)
    integer(ip),intent(in)                            :: kz    !! the order of spline pieces in \(z\)
                                                               !! ( \( 2 \le k_z < n_z \) )
                                                               !! (order = polynomial degree + 1)
    integer(ip),intent(in)                            :: kq    !! the order of spline pieces in \(q\)
                                                               !! ( \( 2 \le k_q < n_q \) )
                                                               !! (order = polynomial degree + 1)
    integer(ip),intent(in)                            :: kr    !! the order of spline pieces in \(r\)
                                                               !! ( \( 2 \le k_r < n_r \) )
                                                               !! (order = polynomial degree + 1)
    integer(ip),intent(in)                            :: ks    !! the order of spline pieces in \(s\)
                                                               !! ( \( 2 \le k_s < n_s \) )
                                                               !! (order = polynomial degree + 1)
    real(wp),dimension(:),intent(in)                  :: x     !! `(nx)` array of \(x\) abcissae.
                                                               !! must be strictly increasing.
    real(wp),dimension(:),intent(in)                  :: y     !! `(ny)` array of \(y\) abcissae.
                                                               !! must be strictly increasing.
    real(wp),dimension(:),intent(in)                  :: z     !! `(nz)` array of \(z\) abcissae.
                                                               !! must be strictly increasing.
    real(wp),dimension(:),intent(in)                  :: q     !! `(nq)` array of \(q\) abcissae.
                                                               !! must be strictly increasing.
    real(wp),dimension(:),intent(in)                  :: r     !! `(nr)` array of \(r\) abcissae.
                                                               !! must be strictly increasing.
    real(wp),dimension(:),intent(in)                  :: s     !! `(ns)` array of \(s\) abcissae.
                                                               !! must be strictly increasing.
    real(wp),dimension(:,:,:,:,:,:),intent(in)        :: fcn   !! `(nx,ny,nz,nq,nr,ns)` matrix of function values to
                                                               !! interpolate. `fcn(i,j,k,q,r,s)` should contain the
                                                               !! function value at the point
                                                               !! (`x(i)`,`y(j)`,`z(k)`,`q(l)`,`r(m)`,`s(n)`)
    integer(ip),intent(in)                            :: iknot !! knot sequence flag:
                                                               !!
                                                               !! * 0 = knot sequence chosen by [[db6ink]].
                                                               !! * 1 = knot sequence chosen by user.
    real(wp),dimension(:),intent(inout)               :: tx    !! The `(nx+kx)` knots in the \(x\) direction for the
                                                               !! spline interpolant.
                                                               !!
                                                               !! * f `iknot=0` these are chosen by [[db6ink]].
                                                               !! * f `iknot=1` these are specified by the user.
                                                               !!
                                                               !! Must be non-decreasing.
    real(wp),dimension(:),intent(inout)               :: ty    !! The `(ny+ky)` knots in the \(y\) direction for the
                                                               !! spline interpolant.
                                                               !!
                                                               !! * If `iknot=0` these are chosen by [[db6ink]].
                                                               !! * If `iknot=1` these are specified by the user.
                                                               !!
                                                               !! Must be non-decreasing.
    real(wp),dimension(:),intent(inout)               :: tz    !! The `(nz+kz)` knots in the \(z\) direction for the
                                                               !! spline interpolant.
                                                               !!
                                                               !! * If `iknot=0` these are chosen by [[db6ink]].
                                                               !! * If `iknot=1` these are specified by the user.
                                                               !!
                                                               !! Must be non-decreasing.
    real(wp),dimension(:),intent(inout)               :: tq    !! The `(nq+kq)` knots in the \(q\) direction for the
                                                               !! spline interpolant.
                                                               !!
                                                               !! * If `iknot=0` these are chosen by [[db6ink]].
                                                               !! * If `iknot=1` these are specified by the user.
                                                               !!
                                                               !! Must be non-decreasing.
    real(wp),dimension(:),intent(inout)               :: tr    !! The `(nr+kr)` knots in the \(r\) direction for the
                                                               !! spline interpolant.
                                                               !!
                                                               !! * If `iknot=0` these are chosen by [[db6ink]].
                                                               !! * If `iknot=1` these are specified by the user.
                                                               !!
                                                               !! Must be non-decreasing.
    real(wp),dimension(:),intent(inout)               :: ts    !! The `(ns+ks)` knots in the \(s\) direction for the
                                                               !! spline interpolant.
                                                               !!
                                                               !! * If `iknot=0` these are chosen by [[db6ink]].
                                                               !! * If `iknot=1` these are specified by the user.
                                                               !!
                                                               !! Must be non-decreasing.
    real(wp),dimension(:,:,:,:,:,:),intent(out)       :: bcoef !! `(nx,ny,nz,nq,nr,ns)` matrix of coefficients of the
                                                               !! b-spline interpolant.
    integer(ip),intent(out)                           :: iflag !! *  0 = successful execution.
                                                               !! *  2 = `iknot` out of range.
                                                               !! *  3 = `nx` out of range.
                                                               !! *  4 = `kx` out of range.
                                                               !! *  5 = `x` not strictly increasing.
                                                               !! *  6 = `tx` not non-decreasing.
                                                               !! *  7 = `ny` out of range.
                                                               !! *  8 = `ky` out of range.
                                                               !! *  9 = `y` not strictly increasing.
                                                               !! * 10 = `ty` not non-decreasing.
                                                               !! * 11 = `nz` out of range.
                                                               !! * 12 = `kz` out of range.
                                                               !! * 13 = `z` not strictly increasing.
                                                               !! * 14 = `tz` not non-decreasing.
                                                               !! * 15 = `nq` out of range.
                                                               !! * 16 = `kq` out of range.
                                                               !! * 17 = `q` not strictly increasing.
                                                               !! * 18 = `tq` not non-decreasing.
                                                               !! * 19 = `nr` out of range.
                                                               !! * 20 = `kr` out of range.
                                                               !! * 21 = `r` not strictly increasing.
                                                               !! * 22 = `tr` not non-decreasing.
                                                               !! * 23 = `ns` out of range.
                                                               !! * 24 = `ks` out of range.
                                                               !! * 25 = `s` not strictly increasing.
                                                               !! * 26 = `ts` not non-decreasing.
                                                               !! * 700 = `size(x) ` \( \ne \) `size(fcn,1)`
                                                               !! * 701 = `size(y) ` \( \ne \) `size(fcn,2)`
                                                               !! * 702 = `size(z) ` \( \ne \) `size(fcn,3)`
                                                               !! * 703 = `size(q) ` \( \ne \) `size(fcn,4)`
                                                               !! * 704 = `size(r) ` \( \ne \) `size(fcn,5)`
                                                               !! * 705 = `size(s) ` \( \ne \) `size(fcn,6)`
                                                               !! * 706 = `size(x) ` \( \ne \) `nx`
                                                               !! * 707 = `size(y) ` \( \ne \) `ny`
                                                               !! * 708 = `size(z) ` \( \ne \) `nz`
                                                               !! * 709 = `size(q) ` \( \ne \) `nq`
                                                               !! * 710 = `size(r) ` \( \ne \) `nr`
                                                               !! * 711 = `size(s) ` \( \ne \) `ns`
                                                               !! * 712 = `size(tx)` \( \ne \) `nx+kx`
                                                               !! * 713 = `size(ty)` \( \ne \) `ny+ky`
                                                               !! * 714 = `size(tz)` \( \ne \) `nz+kz`
                                                               !! * 715 = `size(tq)` \( \ne \) `nq+kq`
                                                               !! * 716 = `size(tr)` \( \ne \) `nr+kr`
                                                               !! * 717 = `size(ts)` \( \ne \) `ns+ks`
                                                               !! * 800 = `size(x) ` \( \ne \) `size(bcoef,1)`
                                                               !! * 801 = `size(y) ` \( \ne \) `size(bcoef,2)`
                                                               !! * 802 = `size(z) ` \( \ne \) `size(bcoef,3)`
                                                               !! * 803 = `size(q) ` \( \ne \) `size(bcoef,4)`
                                                               !! * 804 = `size(r) ` \( \ne \) `size(bcoef,5)`
                                                               !! * 805 = `size(s) ` \( \ne \) `size(bcoef,6)`

    logical :: status_ok
    real(wp),dimension(:),allocatable :: temp !! work array of size `nx*ny*nz*nq*nr*ns`
    real(wp),dimension(:),allocatable :: work !! work array of size `max(2*kx*(nx+1),
                                              !! 2*ky*(ny+1),2*kz*(nz+1),2*kq*(nq+1),
                                              !! 2*kr*(nr+1),2*ks*(ns+1))`

    ! check validity of input
    call check_inputs(  iknot,&
                        iflag,&
                        nx=nx,ny=ny,nz=nz,nq=nq,nr=nr,ns=ns,&
                        kx=kx,ky=ky,kz=kz,kq=kq,kr=kr,ks=ks,&
                        x=x,y=y,z=z,q=q,r=r,s=s,&
                        tx=tx,ty=ty,tz=tz,tq=tq,tr=tr,ts=ts,&
                        f6=fcn,&
                        bcoef6=bcoef,&
                        status_ok=status_ok)

    if (status_ok) then

        ! choose knots
        if (iknot == 0_ip) then
            call dbknot(x,nx,kx,tx)
            call dbknot(y,ny,ky,ty)
            call dbknot(z,nz,kz,tz)
            call dbknot(q,nq,kq,tq)
            call dbknot(r,nr,kr,tr)
            call dbknot(s,ns,ks,ts)
        end if

        allocate(temp(nx*ny*nz*nq*nr*ns))
        allocate(work(max(2_ip*kx*(nx+1_ip),2_ip*ky*(ny+1_ip),&
                          2_ip*kz*(nz+1_ip),2_ip*kq*(nq+1_ip),&
                          2_ip*kr*(nr+1_ip),2_ip*ks*(ns+1_ip))))

        ! construct b-spline coefficients
                         call dbtpcf(x,nx,fcn,  nx,ny*nz*nq*nr*ns,tx,kx,temp, work,iflag)
        if (iflag==0_ip) call dbtpcf(y,ny,temp, ny,nx*nz*nq*nr*ns,ty,ky,bcoef,work,iflag)
        if (iflag==0_ip) call dbtpcf(z,nz,bcoef,nz,nx*ny*nq*nr*ns,tz,kz,temp, work,iflag)
        if (iflag==0_ip) call dbtpcf(q,nq,temp, nq,nx*ny*nz*nr*ns,tq,kq,bcoef,work,iflag)
        if (iflag==0_ip) call dbtpcf(r,nr,bcoef,nr,nx*ny*nz*nq*ns,tr,kr,temp, work,iflag)
        if (iflag==0_ip) call dbtpcf(s,ns,temp, ns,nx*ny*nz*nq*nr,ts,ks,bcoef,work,iflag)

        deallocate(temp)
        deallocate(work)

     end if

    end subroutine db6ink
!*****************************************************************************************

!*****************************************************************************************
!>
!  Evaluates the tensor product piecewise polynomial
!  interpolant constructed by the routine [[db6ink]] or one of its
!  derivatives at the point (`xval`,`yval`,`zval`,`qval`,`rval`,`sval`).
!
!  To evaluate the
!  interpolant itself, set `idx=idy=idz=idq=idr=ids=0`, to evaluate the first
!  partial with respect to `x`, set `idx=1,idy=idz=idq=idr=ids=0`, and so on.
!
!  See [[db3val]] header for more information.
!
!### History
!  * Jacob Williams, 2/24/2015 : Created this routine.

    pure subroutine db6val(xval,yval,zval,qval,rval,sval,&
                           idx,idy,idz,idq,idr,ids,&
                           tx,ty,tz,tq,tr,ts,&
                           nx,ny,nz,nq,nr,ns,&
                           kx,ky,kz,kq,kr,ks,&
                           bcoef,f,iflag,&
                           inbvx,inbvy,inbvz,inbvq,inbvr,inbvs,&
                           iloy,iloz,iloq,ilor,ilos,&
                           w5,w4,w3,w2,w1,w0,extrap)

    implicit none

    integer(ip),intent(in)                           :: idx      !! \(x\) derivative of piecewise polynomial to evaluate.
    integer(ip),intent(in)                           :: idy      !! \(y\) derivative of piecewise polynomial to evaluate.
    integer(ip),intent(in)                           :: idz      !! \(z\) derivative of piecewise polynomial to evaluate.
    integer(ip),intent(in)                           :: idq      !! \(q\) derivative of piecewise polynomial to evaluate.
    integer(ip),intent(in)                           :: idr      !! \(r\) derivative of piecewise polynomial to evaluate.
    integer(ip),intent(in)                           :: ids      !! \(s\) derivative of piecewise polynomial to evaluate.
    integer(ip),intent(in)                           :: nx       !! the number of interpolation points in \(x\).
                                                                 !! (same as in last call to [[db6ink]])
    integer(ip),intent(in)                           :: ny       !! the number of interpolation points in \(y\).
                                                                 !! (same as in last call to [[db6ink]])
    integer(ip),intent(in)                           :: nz       !! the number of interpolation points in \(z\).
                                                                 !! (same as in last call to [[db6ink]])
    integer(ip),intent(in)                           :: nq       !! the number of interpolation points in \(q\).
                                                                 !! (same as in last call to [[db6ink]])
    integer(ip),intent(in)                           :: nr       !! the number of interpolation points in \(r\).
                                                                 !! (same as in last call to [[db6ink]])
    integer(ip),intent(in)                           :: ns       !! the number of interpolation points in \(s\).
                                                                 !! (same as in last call to [[db6ink]])
    integer(ip),intent(in)                           :: kx       !! order of polynomial pieces in \(x\).
                                                                 !! (same as in last call to [[db6ink]])
    integer(ip),intent(in)                           :: ky       !! order of polynomial pieces in \(y\).
                                                                 !! (same as in last call to [[db6ink]])
    integer(ip),intent(in)                           :: kz       !! order of polynomial pieces in \(z\).
                                                                 !! (same as in last call to [[db6ink]])
    integer(ip),intent(in)                           :: kq       !! order of polynomial pieces in \(q\).
                                                                 !! (same as in last call to [[db6ink]])
    integer(ip),intent(in)                           :: kr       !! order of polynomial pieces in \(r\).
                                                                 !! (same as in last call to [[db6ink]])
    integer(ip),intent(in)                           :: ks       !! order of polynomial pieces in \(s\).
                                                                 !! (same as in last call to [[db6ink]])
    real(wp),intent(in)                              :: xval     !! \(x\) coordinate of evaluation point.
    real(wp),intent(in)                              :: yval     !! \(y\) coordinate of evaluation point.
    real(wp),intent(in)                              :: zval     !! \(z\) coordinate of evaluation point.
    real(wp),intent(in)                              :: qval     !! \(q\) coordinate of evaluation point.
    real(wp),intent(in)                              :: rval     !! \(r\) coordinate of evaluation point.
    real(wp),intent(in)                              :: sval     !! \(s\) coordinate of evaluation point.
    real(wp),dimension(nx+kx),intent(in)             :: tx       !! sequence of knots defining the piecewise polynomial
                                                                 !! in the \(x\) direction.
                                                                 !! (same as in last call to [[db6ink]])
    real(wp),dimension(ny+ky),intent(in)             :: ty       !! sequence of knots defining the piecewise polynomial
                                                                 !! in the \(y\) direction.
                                                                 !! (same as in last call to [[db6ink]])
    real(wp),dimension(nz+kz),intent(in)             :: tz       !! sequence of knots defining the piecewise polynomial
                                                                 !! in the \(z\) direction.
                                                                 !! (same as in last call to [[db6ink]])
    real(wp),dimension(nq+kq),intent(in)             :: tq       !! sequence of knots defining the piecewise polynomial
                                                                 !! in the \(q\) direction.
                                                                 !! (same as in last call to [[db6ink]])
    real(wp),dimension(nr+kr),intent(in)             :: tr       !! sequence of knots defining the piecewise polynomial
                                                                 !! in the \(r\) direction.
                                                                 !! (same as in last call to [[db6ink]])
    real(wp),dimension(ns+ks),intent(in)             :: ts       !! sequence of knots defining the piecewise polynomial
                                                                 !! in the \(s\) direction.
                                                                 !! (same as in last call to [[db6ink]])
    real(wp),dimension(nx,ny,nz,nq,nr,ns),intent(in) :: bcoef    !! the b-spline coefficients computed by [[db6ink]].
    real(wp),intent(out)                             :: f        !! interpolated value
    integer(ip),intent(out)                          :: iflag    !! status flag:
                                                                 !!
                                                                 !! * \( = 0 \)   : no errors
                                                                 !! * \( \ne 0 \) : error
    integer(ip),intent(inout)                        :: inbvx    !! initialization parameter which must be set
                                                                 !! to 1 the first time this routine is called,
                                                                 !! and must not be changed by the user.
    integer(ip),intent(inout)                        :: inbvy    !! initialization parameter which must be set
                                                                 !! to 1 the first time this routine is called,
                                                                 !! and must not be changed by the user.
    integer(ip),intent(inout)                        :: inbvz    !! initialization parameter which must be set
                                                                 !! to 1 the first time this routine is called,
                                                                 !! and must not be changed by the user.
    integer(ip),intent(inout)                        :: inbvq    !! initialization parameter which must be set
                                                                 !! to 1 the first time this routine is called,
                                                                 !! and must not be changed by the user.
    integer(ip),intent(inout)                        :: inbvr    !! initialization parameter which must be set
                                                                 !! to 1 the first time this routine is called,
                                                                 !! and must not be changed by the user.
    integer(ip),intent(inout)                        :: inbvs    !! initialization parameter which must be set
                                                                 !! to 1 the first time this routine is called,
                                                                 !! and must not be changed by the user.
    integer(ip),intent(inout)                        :: iloy     !! initialization parameter which must be set
                                                                 !! to 1 the first time this routine is called,
                                                                 !! and must not be changed by the user.
    integer(ip),intent(inout)                        :: iloz     !! initialization parameter which must be set
                                                                 !! to 1 the first time this routine is called,
                                                                 !! and must not be changed by the user.
    integer(ip),intent(inout)                        :: iloq     !! initialization parameter which must be set
                                                                 !! to 1 the first time this routine is called,
                                                                 !! and must not be changed by the user.
    integer(ip),intent(inout)                        :: ilor     !! initialization parameter which must be set
                                                                 !! to 1 the first time this routine is called,
                                                                 !! and must not be changed by the user.
    integer(ip),intent(inout)                        :: ilos     !! initialization parameter which must be set
                                                                 !! to 1 the first time this routine is called,
                                                                 !! and must not be changed by the user.
    real(wp),dimension(ky,kz,kq,kr,ks),intent(inout)              :: w5 !! work array
    real(wp),dimension(kz,kq,kr,ks),intent(inout)                 :: w4 !! work array
    real(wp),dimension(kq,kr,ks),intent(inout)                    :: w3 !! work array
    real(wp),dimension(kr,ks),intent(inout)                       :: w2 !! work array
    real(wp),dimension(ks),intent(inout)                          :: w1 !! work array
    real(wp),dimension(3_ip*max(kx,ky,kz,kq,kr,ks)),intent(inout) :: w0 !! work array
    logical,intent(in),optional                      :: extrap   !! if extrapolation is allowed
                                                                 !! (if not present, default is False)

    integer(ip) :: lefty,leftz,leftq,leftr,lefts,&
                   kcoly,kcolz,kcolq,kcolr,kcols,&
                   j,k,q,r,s

    f = 0.0_wp

    iflag = check_value(xval,tx,1_ip,extrap); if (iflag/=0_ip) return
    iflag = check_value(yval,ty,2_ip,extrap); if (iflag/=0_ip) return
    iflag = check_value(zval,tz,3_ip,extrap); if (iflag/=0_ip) return
    iflag = check_value(qval,tq,4_ip,extrap); if (iflag/=0_ip) return
    iflag = check_value(rval,tr,5_ip,extrap); if (iflag/=0_ip) return
    iflag = check_value(sval,ts,6_ip,extrap); if (iflag/=0_ip) return

    call dintrv(ty,ny+ky,yval,iloy,lefty,iflag,extrap); if (iflag/=0_ip) return
    call dintrv(tz,nz+kz,zval,iloz,leftz,iflag,extrap); if (iflag/=0_ip) return
    call dintrv(tq,nq+kq,qval,iloq,leftq,iflag,extrap); if (iflag/=0_ip) return
    call dintrv(tr,nr+kr,rval,ilor,leftr,iflag,extrap); if (iflag/=0_ip) return
    call dintrv(ts,ns+ks,sval,ilos,lefts,iflag,extrap); if (iflag/=0_ip) return

    iflag = 0_ip

    ! x -> y, z, q, r, s
    kcols = lefts - ks
    do s=1_ip,ks
        kcols = kcols + 1_ip
        kcolr = leftr - kr
        do r=1_ip,kr
            kcolr = kcolr + 1_ip
            kcolq = leftq - kq
            do q=1_ip,kq
                kcolq = kcolq + 1_ip
                kcolz = leftz - kz
                do k=1_ip,kz
                    kcolz = kcolz + 1_ip
                    kcoly = lefty - ky
                    do j=1_ip,ky
                        kcoly = kcoly + 1_ip
                        call dbvalu(tx,bcoef(:,kcoly,kcolz,kcolq,kcolr,kcols),&
                                             nx,kx,idx,xval,inbvx,w0,iflag,&
                                             w5(j,k,q,r,s),extrap)
                        if (iflag/=0_ip) return
                    end do
                end do
            end do
        end do
    end do

    ! y -> z, q, r, s
    kcoly = lefty - ky + 1_ip
    do s=1_ip,ks
        do r=1_ip,kr
            do q=1_ip,kq
                do k=1_ip,kz
                    call dbvalu(ty(kcoly:),w5(:,k,q,r,s),&
                                ky,ky,idy,yval,inbvy,w0,iflag,&
                                w4(k,q,r,s),extrap)
                    if (iflag/=0_ip) return
                end do
            end do
        end do
    end do

    ! z -> q, r, s
    kcolz = leftz - kz + 1_ip
    do s=1_ip,ks
        do r=1_ip,kr
            do q=1_ip,kq
                call dbvalu(tz(kcolz:),w4(:,q,r,s),&
                            kz,kz,idz,zval,inbvz,w0,iflag,&
                            w3(q,r,s),extrap)
                if (iflag/=0_ip) return
            end do
        end do
    end do

    ! q -> r, s
    kcolq = leftq - kq + 1_ip
    do s=1_ip,ks
        do r=1_ip,kr
            call dbvalu(tq(kcolq:),w3(:,r,s),&
                        kq,kq,idq,qval,inbvq,w0,iflag,&
                        w2(r,s),extrap)
            if (iflag/=0_ip) return
        end do
    end do

    ! r -> s
    kcolr = leftr - kr + 1_ip
    do s=1_ip,ks
        call dbvalu(tr(kcolr:),w2(:,s),&
                    kr,kr,idr,rval,inbvr,w0,iflag,&
                    w1(s),extrap)
        if (iflag/=0_ip) return
    end do

    ! s
    kcols = lefts - ks + 1_ip
    call dbvalu(ts(kcols:),w1,ks,ks,ids,sval,inbvs,w0,iflag,f,extrap)

    end subroutine db6val
!*****************************************************************************************

!*****************************************************************************************
!>
!  Checks if the value is withing the range of the knot vectors.
!  This is called by the various `db*val` routines.

    pure function check_value(x,t,i,extrap) result(iflag)

    implicit none

    integer(ip)                      :: iflag   !! returns 0 if value is OK, otherwise returns `600+i`
    real(wp),intent(in)              :: x       !! the value to check
    integer(ip),intent(in)           :: i       !! 1=x, 2=y, 3=z, 4=q, 5=r, 6=s
    real(wp),dimension(:),intent(in) :: t       !! the knot vector
    logical,intent(in),optional      :: extrap  !! if extrapolation is allowed
                                                !! (if not present, default is False)

    logical :: allow_extrapolation  !! if extrapolation is allowed

    if (present(extrap)) then
        allow_extrapolation = extrap
    else
        allow_extrapolation = .false.
    end if

    if (allow_extrapolation) then
        ! in this case all values are OK
        iflag = 0_ip
    else
        if (x<t(1_ip) .or. x>t(size(t,kind=ip))) then
            iflag = 600_ip + i  ! value out of bounds (601, 602, etc.)
        else
            iflag = 0_ip
        end if
    end if

    end function check_value
!*****************************************************************************************

!*****************************************************************************************
!>
!  Check the validity of the inputs to the `db*ink` routines.
!  Prints warning message if there is an error,
!  and also sets iflag and status_ok.
!
!  Supports up to 6D: `x`,`y`,`z`,`q`,`r`,`s`
!
!### Notes
!
!  The code is new, but the logic is based on the original
!  logic in the CMLIB routines `db2ink` and `db3ink`.
!
!### History
!  * Jacob Williams, 2/24/2015 : Created this routine.

    pure subroutine check_inputs(iknot,&
                                 iflag,&
                                 nx,ny,nz,nq,nr,ns,&
                                 kx,ky,kz,kq,kr,ks,&
                                 x,y,z,q,r,s,&
                                 tx,ty,tz,tq,tr,ts,&
                                 f1,f2,f3,f4,f5,f6,&
                                 bcoef1,bcoef2,bcoef3,bcoef4,bcoef5,bcoef6,&
                                 alt,&
                                 status_ok)

    implicit none

    integer(ip),intent(in)                              :: iknot !! = 0 if the `INK` routine is computing the knots.
    integer(ip),intent(out)                             :: iflag
    integer(ip),intent(in),optional                     :: nx,ny,nz,nq,nr,ns
    integer(ip),intent(in),optional                     :: kx,ky,kz,kq,kr,ks
    real(wp),dimension(:),intent(in),optional           :: x,y,z,q,r,s
    real(wp),dimension(:),intent(in),optional           :: tx,ty,tz,tq,tr,ts
    real(wp),dimension(:),intent(in),optional           :: f1,bcoef1
    real(wp),dimension(:,:),intent(in),optional         :: f2,bcoef2
    real(wp),dimension(:,:,:),intent(in),optional       :: f3,bcoef3
    real(wp),dimension(:,:,:,:),intent(in),optional     :: f4,bcoef4
    real(wp),dimension(:,:,:,:,:),intent(in),optional   :: f5,bcoef5
    real(wp),dimension(:,:,:,:,:,:),intent(in),optional :: f6,bcoef6
    logical,intent(in),optional                         :: alt !! using the alt routine where 1st or
                                                               !! 2nd deriv is fixed at endpoints
                                                               !! [default is False]
    logical,intent(out)                                 :: status_ok

    logical :: error
    integer :: iex  !! extra points for the alt case (in `t` and `bcoef`)
                    !! [currently, only allowed for the 1D case & k=4]

    status_ok = .false.

<<<<<<< HEAD
    iex = 0 ! default
    if (present(alt)) then
        if (alt) iex = 2  ! for "alt" mode
    end if

    if ((iknot < 0) .or. (iknot > 1)) then
=======
    if ((iknot < 0_ip) .or. (iknot > 1_ip)) then
>>>>>>> 8dc665d6

        iflag = 2_ip ! iknot is out of range

    else

<<<<<<< HEAD
        call check('x',nx,kx,x,tx,[3,  4, 5, 6,706,712],iflag,error,iex); if (error) return
        call check('y',ny,ky,y,ty,[7,  8, 9,10,707,713],iflag,error,iex); if (error) return
        call check('z',nz,kz,z,tz,[11,12,13,14,708,714],iflag,error,iex); if (error) return
        call check('q',nq,kq,q,tq,[15,16,17,18,709,715],iflag,error,iex); if (error) return
        call check('r',nr,kr,r,tr,[19,20,21,22,710,716],iflag,error,iex); if (error) return
        call check('s',ns,ks,s,ts,[23,24,25,26,711,717],iflag,error,iex); if (error) return

        if (present(x) .and. present(f1) .and. present(bcoef1)) then
            if (size(x)/=size(f1,1))         then; iflag = 700; return; end if
            if (size(x)+iex/=size(bcoef1,1)) then; iflag = 800; return; end if
        end if
        if (present(x) .and. present(y) .and. present(f2) .and. present(bcoef2)) then
            if (size(x)/=size(f2,1))         then; iflag = 700; return; end if
            if (size(y)/=size(f2,2))         then; iflag = 701; return; end if
            if (size(x)+iex/=size(bcoef2,1)) then; iflag = 800; return; end if
            if (size(y)+iex/=size(bcoef2,2)) then; iflag = 801; return; end if
        end if
        if (present(x) .and. present(y) .and. present(z) .and. present(f3) .and. &
            present(bcoef3)) then
            if (size(x)/=size(f3,1))         then; iflag = 700; return; end if
            if (size(y)/=size(f3,2))         then; iflag = 701; return; end if
            if (size(z)/=size(f3,3))         then; iflag = 702; return; end if
            if (size(x)+iex/=size(bcoef3,1)) then; iflag = 800; return; end if
            if (size(y)+iex/=size(bcoef3,2)) then; iflag = 801; return; end if
            if (size(z)+iex/=size(bcoef3,3)) then; iflag = 802; return; end if
        end if
        if (present(x) .and. present(y) .and. present(z) .and. present(q) .and. &
            present(f4) .and. present(bcoef4)) then
            if (size(x)/=size(f4,1))         then; iflag = 700; return; end if
            if (size(y)/=size(f4,2))         then; iflag = 701; return; end if
            if (size(z)/=size(f4,3))         then; iflag = 702; return; end if
            if (size(q)/=size(f4,4))         then; iflag = 703; return; end if
            if (size(x)+iex/=size(bcoef4,1)) then; iflag = 800; return; end if
            if (size(y)+iex/=size(bcoef4,2)) then; iflag = 801; return; end if
            if (size(z)+iex/=size(bcoef4,3)) then; iflag = 802; return; end if
            if (size(q)+iex/=size(bcoef4,4)) then; iflag = 803; return; end if
        end if
        if (present(x) .and. present(y) .and. present(z) .and. present(q) .and. &
            present(r) .and. present(f5) .and. present(bcoef5)) then
            if (size(x)/=size(f5,1))         then; iflag = 700; return; end if
            if (size(y)/=size(f5,2))         then; iflag = 701; return; end if
            if (size(z)/=size(f5,3))         then; iflag = 702; return; end if
            if (size(q)/=size(f5,4))         then; iflag = 703; return; end if
            if (size(r)/=size(f5,5))         then; iflag = 704; return; end if
            if (size(x)+iex/=size(bcoef5,1)) then; iflag = 800; return; end if
            if (size(y)+iex/=size(bcoef5,2)) then; iflag = 801; return; end if
            if (size(z)+iex/=size(bcoef5,3)) then; iflag = 802; return; end if
            if (size(q)+iex/=size(bcoef5,4)) then; iflag = 803; return; end if
            if (size(r)+iex/=size(bcoef5,5)) then; iflag = 804; return; end if
        end if
        if (present(x) .and. present(y) .and. present(z) .and. present(q) .and. &
            present(r) .and. present(s) .and. present(f6) .and. present(bcoef6)) then
            if (size(x)/=size(f6,1))         then; iflag = 700; return; end if
            if (size(y)/=size(f6,2))         then; iflag = 701; return; end if
            if (size(z)/=size(f6,3))         then; iflag = 702; return; end if
            if (size(q)/=size(f6,4))         then; iflag = 703; return; end if
            if (size(r)/=size(f6,5))         then; iflag = 704; return; end if
            if (size(s)/=size(f6,6))         then; iflag = 705; return; end if
            if (size(x)+iex/=size(bcoef6,1)) then; iflag = 800; return; end if
            if (size(y)+iex/=size(bcoef6,2)) then; iflag = 801; return; end if
            if (size(z)+iex/=size(bcoef6,3)) then; iflag = 802; return; end if
            if (size(q)+iex/=size(bcoef6,4)) then; iflag = 803; return; end if
            if (size(r)+iex/=size(bcoef6,5)) then; iflag = 804; return; end if
            if (size(s)+iex/=size(bcoef6,6)) then; iflag = 805; return; end if
=======
        call check('x',nx,kx,x,tx,[3_ip,  4_ip, 5_ip, 6_ip,706_ip,712_ip],iflag,error); if (error) return
        call check('y',ny,ky,y,ty,[7_ip,  8_ip, 9_ip,10_ip,707_ip,713_ip],iflag,error); if (error) return
        call check('z',nz,kz,z,tz,[11_ip,12_ip,13_ip,14_ip,708_ip,714_ip],iflag,error); if (error) return
        call check('q',nq,kq,q,tq,[15_ip,16_ip,17_ip,18_ip,709_ip,715_ip],iflag,error); if (error) return
        call check('r',nr,kr,r,tr,[19_ip,20_ip,21_ip,22_ip,710_ip,716_ip],iflag,error); if (error) return
        call check('s',ns,ks,s,ts,[23_ip,24_ip,25_ip,26_ip,711_ip,717_ip],iflag,error); if (error) return

        if (present(x) .and. present(f1) .and. present(bcoef1)) then
            if (size(x,kind=ip)/=size(f1,1_ip,kind=ip))     then; iflag = 700_ip; return; end if
            if (size(x,kind=ip)/=size(bcoef1,1_ip,kind=ip)) then; iflag = 800_ip; return; end if
        end if
        if (present(x) .and. present(y) .and. present(f2) .and. present(bcoef2)) then
            if (size(x,kind=ip)/=size(f2,1_ip,kind=ip))     then; iflag = 700_ip; return; end if
            if (size(y,kind=ip)/=size(f2,2_ip,kind=ip))     then; iflag = 701_ip; return; end if
            if (size(x,kind=ip)/=size(bcoef2,1_ip,kind=ip)) then; iflag = 800_ip; return; end if
            if (size(y,kind=ip)/=size(bcoef2,2_ip,kind=ip)) then; iflag = 801_ip; return; end if
        end if
        if (present(x) .and. present(y) .and. present(z) .and. present(f3) .and. &
            present(bcoef3)) then
            if (size(x,kind=ip)/=size(f3,1_ip,kind=ip))     then; iflag = 700_ip; return; end if
            if (size(y,kind=ip)/=size(f3,2_ip,kind=ip))     then; iflag = 701_ip; return; end if
            if (size(z,kind=ip)/=size(f3,3_ip,kind=ip))     then; iflag = 702_ip; return; end if
            if (size(x,kind=ip)/=size(bcoef3,1_ip,kind=ip)) then; iflag = 800_ip; return; end if
            if (size(y,kind=ip)/=size(bcoef3,2_ip,kind=ip)) then; iflag = 801_ip; return; end if
            if (size(z,kind=ip)/=size(bcoef3,3_ip,kind=ip)) then; iflag = 802_ip; return; end if
        end if
        if (present(x) .and. present(y) .and. present(z) .and. present(q) .and. &
            present(f4) .and. present(bcoef4)) then
            if (size(x,kind=ip)/=size(f4,1_ip,kind=ip))     then; iflag = 700_ip; return; end if
            if (size(y,kind=ip)/=size(f4,2_ip,kind=ip))     then; iflag = 701_ip; return; end if
            if (size(z,kind=ip)/=size(f4,3_ip,kind=ip))     then; iflag = 702_ip; return; end if
            if (size(q,kind=ip)/=size(f4,4_ip,kind=ip))     then; iflag = 703_ip; return; end if
            if (size(x,kind=ip)/=size(bcoef4,1_ip,kind=ip)) then; iflag = 800_ip; return; end if
            if (size(y,kind=ip)/=size(bcoef4,2_ip,kind=ip)) then; iflag = 801_ip; return; end if
            if (size(z,kind=ip)/=size(bcoef4,3_ip,kind=ip)) then; iflag = 802_ip; return; end if
            if (size(q,kind=ip)/=size(bcoef4,4_ip,kind=ip)) then; iflag = 803_ip; return; end if
        end if
        if (present(x) .and. present(y) .and. present(z) .and. present(q) .and. &
            present(r) .and. present(f5) .and. present(bcoef5)) then
            if (size(x,kind=ip)/=size(f5,1_ip,kind=ip))     then; iflag = 700_ip; return; end if
            if (size(y,kind=ip)/=size(f5,2_ip,kind=ip))     then; iflag = 701_ip; return; end if
            if (size(z,kind=ip)/=size(f5,3_ip,kind=ip))     then; iflag = 702_ip; return; end if
            if (size(q,kind=ip)/=size(f5,4_ip,kind=ip))     then; iflag = 703_ip; return; end if
            if (size(r,kind=ip)/=size(f5,5_ip,kind=ip))     then; iflag = 704_ip; return; end if
            if (size(x,kind=ip)/=size(bcoef5,1_ip,kind=ip)) then; iflag = 800_ip; return; end if
            if (size(y,kind=ip)/=size(bcoef5,2_ip,kind=ip)) then; iflag = 801_ip; return; end if
            if (size(z,kind=ip)/=size(bcoef5,3_ip,kind=ip)) then; iflag = 802_ip; return; end if
            if (size(q,kind=ip)/=size(bcoef5,4_ip,kind=ip)) then; iflag = 803_ip; return; end if
            if (size(r,kind=ip)/=size(bcoef5,5_ip,kind=ip)) then; iflag = 804_ip; return; end if
        end if
        if (present(x) .and. present(y) .and. present(z) .and. present(q) .and. &
            present(r) .and. present(s) .and. present(f6) .and. present(bcoef6)) then
            if (size(x,kind=ip)/=size(f6,1_ip,kind=ip))     then; iflag = 700_ip; return; end if
            if (size(y,kind=ip)/=size(f6,2_ip,kind=ip))     then; iflag = 701_ip; return; end if
            if (size(z,kind=ip)/=size(f6,3_ip,kind=ip))     then; iflag = 702_ip; return; end if
            if (size(q,kind=ip)/=size(f6,4_ip,kind=ip))     then; iflag = 703_ip; return; end if
            if (size(r,kind=ip)/=size(f6,5_ip,kind=ip))     then; iflag = 704_ip; return; end if
            if (size(s,kind=ip)/=size(f6,6_ip,kind=ip))     then; iflag = 705_ip; return; end if
            if (size(x,kind=ip)/=size(bcoef6,1_ip,kind=ip)) then; iflag = 800_ip; return; end if
            if (size(y,kind=ip)/=size(bcoef6,2_ip,kind=ip)) then; iflag = 801_ip; return; end if
            if (size(z,kind=ip)/=size(bcoef6,3_ip,kind=ip)) then; iflag = 802_ip; return; end if
            if (size(q,kind=ip)/=size(bcoef6,4_ip,kind=ip)) then; iflag = 803_ip; return; end if
            if (size(r,kind=ip)/=size(bcoef6,5_ip,kind=ip)) then; iflag = 804_ip; return; end if
            if (size(s,kind=ip)/=size(bcoef6,6_ip,kind=ip)) then; iflag = 805_ip; return; end if
>>>>>>> 8dc665d6
        end if

        status_ok = .true.
        iflag = 0_ip

    end if

    contains

        pure subroutine check(s,n,k,x,t,ierrs,iflag,error,ik)  !! check `t`,`x`,`n`,`k` for validity

        implicit none

        character(len=1),intent(in)               :: s     !! coordinate string: 'x','y','z','q','r','s'
        integer(ip),intent(in),optional           :: n     !! size of `x`
        integer(ip),intent(in),optional           :: k     !! order
        real(wp),dimension(:),intent(in),optional :: x     !! abcissae vector
        real(wp),dimension(:),intent(in),optional :: t     !! knot vector `size(n+k)`
        integer(ip),dimension(:),intent(in)       :: ierrs !! int error codes for `n`,`k`,`x`,`t`,
                                                           !! `size(x)`,`size(t)` checks
        integer(ip),intent(out)                   :: iflag !! status return code
        logical,intent(out)                       :: error !! true if there was an error
        integer,intent(in)                        :: ik    !! add this value to k

        integer(ip),dimension(2) :: itmp !! temp integer array

        if (present(n) .and. present(k) .and. present(x) .and. present(t)) then
<<<<<<< HEAD
            call check_n('n'//s,n,x,[ierrs(1),ierrs(5)],iflag,error); if (error) return
            call check_k('k'//s,k+ik,n,ierrs(2),iflag,error); if (error) return
            call check_x(s,n,x,ierrs(3),iflag,error); if (error) return
            if (iknot /= 0) then
                call check_t('t'//s,n,k+ik,t,[ierrs(4),ierrs(6)],iflag,error); if (error) return
=======
            itmp = [ierrs(1_ip),ierrs(5)]
            call check_n('n'//s,n,x,itmp,iflag,error);     if (error) return
            call check_k('k'//s,k,n,ierrs(2),iflag,error); if (error) return
            call check_x(s,n,x,ierrs(3),iflag,error);      if (error) return
            if (iknot /= 0_ip) then
                itmp = [ierrs(4),ierrs(6)]
                call check_t('t'//s,n,k,t,itmp,iflag,error); if (error) return
>>>>>>> 8dc665d6
            end if
        end if

        end subroutine check

        pure subroutine check_n(s,n,x,ierr,iflag,error)

        implicit none

        character(len=*),intent(in)         :: s
        integer(ip),intent(in)              :: n
        real(wp),dimension(:),intent(in)    :: x     !! abcissae vector
        integer(ip),dimension(2),intent(in) :: ierr  !! [n<3 check, size(x)==n check]
        integer(ip),intent(out)             :: iflag !! status return code
        logical,intent(out)                 :: error

        if (n < 3_ip) then
            iflag = ierr(1_ip)
            error = .true.
        else
            if (size(x)/=n) then
                iflag = ierr(2)
                error = .true.
            else
                error = .false.
            end if
        end if

        end subroutine check_n

        pure subroutine check_k(s,k,n,ierr,iflag,error)

        implicit none

        character(len=*),intent(in) :: s
        integer(ip),intent(in)      :: k
        integer(ip),intent(in)      :: n
        integer(ip),intent(in)      :: ierr
        integer(ip),intent(out)     :: iflag !! status return code
        logical,intent(out)         :: error

        if ((k < 2_ip) .or. (k >= n)) then
            iflag = ierr
            error = .true.
        else
            error = .false.
        end if

        end subroutine check_k

        pure subroutine check_x(s,n,x,ierr,iflag,error)

        implicit none

        character(len=*),intent(in)       :: s
        integer(ip),intent(in)            :: n
        real(wp),dimension(:),intent(in)  :: x
        integer(ip),intent(in)            :: ierr
        integer(ip),intent(out)           :: iflag !! status return code
        logical,intent(out)               :: error

        integer(ip) :: i

        error = .true.
        do i=2_ip,n
            if (x(i) <= x(i-1_ip)) then
                iflag = ierr
                return
            end if
        end do
        error = .false.

        end subroutine check_x

        pure subroutine check_t(s,n,k,t,ierr,iflag,error)

        implicit none

        character(len=*),intent(in)         :: s
        integer(ip),intent(in)              :: n
        integer(ip),intent(in)              :: k
        real(wp),dimension(:),intent(in)    :: t
        integer(ip),dimension(2),intent(in) :: ierr  !! [non-decreasing check, size check]
        integer(ip),intent(out)             :: iflag !! status return code
        logical,intent(out)                 :: error

        integer(ip) :: i

        error = .true.

        if (size(t)/=(n+k)) then
            iflag = ierr(2)
            return
        end if

<<<<<<< HEAD
        if (iex==0) then ! don't do this for "alt" mode since they haven't been computed yet
            do i=2,n + k
                if (t(i) < t(i-1))  then
                    iflag = ierr(1)
                    return
                end if
            end do
        end if

=======
        do i=2_ip,n + k
            if (t(i) < t(i-1_ip))  then
                iflag = ierr(1_ip)
                return
            end if
        end do
>>>>>>> 8dc665d6
        error = .false.

        end subroutine check_t

    end subroutine check_inputs
!*****************************************************************************************

!*****************************************************************************************
!>
!  dbknot chooses a knot sequence for interpolation of order k at the
!  data points x(i), i=1,..,n.  the n+k knots are placed in the array
!  t.  k knots are placed at each endpoint and not-a-knot end
!  conditions are used.  the remaining knots are placed at data points
!  if n is even and between data points if n is odd.  the rightmost
!  knot is shifted slightly to the right to insure proper interpolation
!  at x(n) (see page 350 of the reference).
!
!### History
!  * Jacob Williams, 2/24/2015 : Refactored this routine.

    pure subroutine dbknot(x,n,k,t)

    implicit none

    integer(ip),intent(in)             :: n  !! dimension of `x`
    integer(ip),intent(in)             :: k
    real(wp),dimension(:),intent(in)   :: x
    real(wp),dimension(:),intent(out)  :: t

    integer(ip) :: i, j, ipj, npj, ip1, jstrt
    real(wp) :: rnot

    !put k knots at each endpoint
    !(shift right endpoints slightly -- see pg 350 of reference)
    rnot = x(n) + 0.1_wp*( x(n)-x(n-1_ip) )
    do j=1_ip,k
        t(j)   = x(1_ip)
        npj    = n + j
        t(npj) = rnot
    end do

    !distribute remaining knots

    if (mod(k,2_ip) == 1_ip)  then

        !case of odd k --  knots between data points

        i = (k-1_ip)/2_ip - k
        ip1 = i + 1_ip
        jstrt = k + 1_ip
        do j=jstrt,n
            ipj = i + j
            t(j) = 0.5_wp*( x(ipj) + x(ipj+1_ip) )
        end do

    else

        !case of even k --  knots at data points

        i = (k/2_ip) - k
        jstrt = k+1_ip
        do j=jstrt,n
            ipj = i + j
            t(j) = x(ipj)
        end do

    end if

    end subroutine dbknot
!*****************************************************************************************

!*****************************************************************************************
!>
!  dbtpcf computes b-spline interpolation coefficients for nf sets
!  of data stored in the columns of the array fcn. the b-spline
!  coefficients are stored in the rows of bcoef however.
!  each interpolation is based on the n abcissa stored in the
!  array x, and the n+k knots stored in the array t. the order
!  of each interpolation is k.
!
!### History
!  * Jacob Williams, 2/24/2015 : Refactored this routine.

    pure subroutine dbtpcf(x,n,fcn,ldf,nf,t,k,bcoef,work,iflag)

    integer(ip),intent(in)                :: n  !! dimension of `x`
    integer(ip),intent(in)                :: nf
    integer(ip),intent(in)                :: ldf
    integer(ip),intent(in)                :: k
    real(wp),dimension(:),intent(in)      :: x
    real(wp),dimension(ldf,nf),intent(in) :: fcn
    real(wp),dimension(:),intent(in)      :: t
    real(wp),dimension(nf,n),intent(out)  :: bcoef
    real(wp),dimension(*),intent(out)     :: work   !! work array of size >= `2*k*(n+1)`
    integer(ip),intent(out)               :: iflag  !!   0: no errors
                                                    !! 301: n should be >0

    integer(ip) :: i, j, m1, m2, iq, iw

    ! check for null input

    if (nf > 0_ip)  then

        ! partition work array
        m1 = k - 1_ip
        m2 = m1 + k
        iq = 1_ip + n
        iw = iq + m2*n+1_ip

        ! compute b-spline coefficients

        ! first data set

        call dbintk(x,fcn,t,n,k,work,work(iq),work(iw),iflag)
        if (iflag == 0_ip) then
            do i=1_ip,n
                bcoef(1_ip,i) = work(i)
            end do

            !  all remaining data sets by back-substitution

            if (nf == 1_ip)  return
            do j=2_ip,nf
                do i=1_ip,n
                    work(i) = fcn(i,j)
                end do
                call dbnslv(work(iq),m2,n,m1,m1,work)
                do i=1_ip,n
                    bcoef(j,i) = work(i)
                end do
            end do
        end if

    else
        !write(error_unit,'(A)') 'dbtpcf - n should be >0'
        iflag = 301_ip
    end if

    end subroutine dbtpcf
!*****************************************************************************************

!*****************************************************************************************
!>
!  dbintk produces the b-spline coefficients, bcoef, of the
!  b-spline of order k with knots t(i), i=1,...,n+k, which
!  takes on the value y(i) at x(i), i=1,...,n.  the spline or
!  any of its derivatives can be evaluated by calls to [[dbvalu]].
!
!  the i-th equation of the linear system a*bcoef = b for the
!  coefficients of the interpolant enforces interpolation at
!  x(i), i=1,...,n.  hence, b(i) = y(i), for all i, and a is
!  a band matrix with 2k-1 bands if a is invertible.  the matrix
!  a is generated row by row and stored, diagonal by diagonal,
!  in the rows of q, with the main diagonal going into row k.
!  the banded system is then solved by a call to dbnfac (which
!  constructs the triangular factorization for a and stores it
!  again in q), followed by a call to dbnslv (which then
!  obtains the solution bcoef by substitution).  dbnfac does no
!  pivoting, since the total positivity of the matrix a makes
!  this unnecessary.  the linear system to be solved is
!  (theoretically) invertible if and only if
!          t(i) < x(i) < t(i+k),        for all i.
!  equality is permitted on the left for i=1 and on the right
!  for i=n when k knots are used at x(1) or x(n).  otherwise,
!  violation of this condition is certain to lead to an error.
!
!### Error conditions
!
!  * improper input
!  * singular system of equations
!
!### History
!  * splint written by carl de boor [5]
!  * dbintk author: amos, d. e., (snla) : date written 800901
!  * revision date 820801
!  * 000330 modified array declarations. (jec)
!  * Jacob Williams, 5/10/2015 : converted to free-form Fortran.

    pure subroutine dbintk(x,y,t,n,k,bcoef,q,work,iflag)

    implicit none

    integer(ip),intent(in)            :: n      !! number of data points, n >= k
    real(wp),dimension(n),intent(in)  :: x      !! vector of length n containing data point abscissa
                                                !! in strictly increasing order.
    real(wp),dimension(n),intent(in)  :: y      !! corresponding vector of length n containing data
                                                !! point ordinates.
    real(wp),dimension(*),intent(in)  :: t      !! knot vector of length n+k
                                                !! since t(1),..,t(k) <= x(1) and t(n+1),..,t(n+k)
                                                !! >= x(n), this leaves only n-k knots (not
                                                !! necessarily x(i) values) interior to (x(1),x(n))
    integer(ip),intent(in)            :: k      !! order of the spline, k >= 1
    real(wp),dimension(n),intent(out) :: bcoef  !! a vector of length n containing the b-spline coefficients
    real(wp),dimension(*),intent(out) :: q      !! a work vector of length (2*k-1)*n, containing
                                                !! the triangular factorization of the coefficient
                                                !! matrix of the linear system being solved.  the
                                                !! coefficients for the interpolant of an
                                                !! additional data set (x(i),yy(i)), i=1,...,n
                                                !! with the same abscissa can be obtained by loading
                                                !! yy into bcoef and then executing
                                                !! call dbnslv(q,2k-1,n,k-1,k-1,bcoef)
    real(wp),dimension(*),intent(out) :: work   !! work vector of length 2*k
    integer(ip),intent(out)           :: iflag  !! *   0: no errors.
                                                !! * 100: k does not satisfy k>=1.
                                                !! * 101: n does not satisfy n>=k.
                                                !! * 102: x(i) does not satisfy x(i)<x(i+1) for some i.
                                                !! * 103: some abscissa was not in the support of the.
                                                !! corresponding basis function and the system is singular.
                                                !! * 104: the system of solver detects a singular system.
                                                !! although the theoretical conditions for a solution were satisfied.

    integer(ip) :: iwork, i, ilp1mx, j, jj, km1, kpkm2, left,lenq, np1
    real(wp) :: xi
    logical :: found

    if (k<1_ip) then
        !write(error_unit,'(A)') 'dbintk - k does not satisfy k>=1'
        iflag = 100_ip
        return
    end if

    if (n<k) then
        !write(error_unit,'(A)') 'dbintk - n does not satisfy n>=k'
        iflag = 101_ip
        return
    end if

    jj = n - 1_ip
    if (jj/=0_ip) then
        do i=1_ip,jj
            if (x(i)>=x(i+1_ip)) then
                !write(error_unit,'(A)') 'dbintk - x(i) does not satisfy x(i)<x(i+1) for some i'
                iflag = 102_ip
                return
            end if
        end do
    end if

    np1 = n + 1_ip
    km1 = k - 1_ip
    kpkm2 = 2_ip*km1
    left = k
    ! zero out all entries of q
    lenq = n*(k+km1)
    do i=1_ip,lenq
        q(i) = 0.0_wp
    end do

    ! loop over i to construct the n interpolation equations
    do i=1_ip,n

        xi = x(i)
        ilp1mx = min(i+k,np1)
        ! find left in the closed interval (i,i+k-1_ip) such that
        !         t(left) <= x(i) < t(left+1_ip)
        ! matrix is singular if this is not possible
        left = max(left,i)
        if (xi<t(left)) then
            !write(error_unit,'(A)') 'dbintk - some abscissa was not in the support of the'//&
            !             ' corresponding basis function and the system is singular'
            iflag = 103_ip
            return
        end if
        found = .false.
        do
            found = (xi<t(left+1_ip))
            if (found) exit
            left = left + 1_ip
            if (left>=ilp1mx) exit
        end do
        if (.not. found) then
            left = left - 1_ip
            if (xi>t(left+1_ip)) then
                !write(error_unit,'(A)') 'dbintk - some abscissa was not in the support of the'//&
                !             ' corresponding basis function and the system is singular'
                iflag = 103_ip
                return
            end if
        end if
        ! the i-th equation enforces interpolation at xi, hence
        ! a(i,j) = b(j,k,t)(xi), all j. only the  k  entries with  j =
        ! left-k+1,...,left actually might be nonzero. these  k  numbers
        ! are returned, in  bcoef (used for temp.storage here), by the
        ! following
        call dbspvn(t, k, k, 1_ip, xi, left, bcoef, work, iwork, iflag)
        if (iflag/=0_ip) return

        ! we therefore want  bcoef(j) = b(left-k+j)(xi) to go into
        ! a(i,left-k+j), i.e., into  q(i-(left+j)+2*k,(left+j)-k) since
        ! a(i+j,j)  is to go into  q(i+k,j), all i,j,  if we consider  q
        ! as a two-dim. array , with  2*k-1  rows (see comments in
        ! dbnfac). in the present program, we treat  q  as an equivalent
        ! one-dimensional array (because of fortran restrictions on
        ! dimension statements) . we therefore want  bcoef(j) to go into
        ! entry
        !     i -(left+j) + 2*k + ((left+j) - k-1)*(2*k-1)
        !            = i-left+1 + (left -k)*(2*k-1) + (2*k-2)*j
        ! of q.
        jj = i - left + 1_ip + (left-k)*(k+km1)
        do j=1_ip,k
            jj = jj + kpkm2
            q(jj) = bcoef(j)
        end do

    end do

    ! obtain factorization of a, stored again in q.
    call dbnfac(q, k+km1, n, km1, km1, iflag)

    if (iflag==1) then !success
        ! solve  a*bcoef = y  by backsubstitution
        do i=1_ip,n
            bcoef(i) = y(i)
        end do
        call dbnslv(q, k+km1, n, km1, km1, bcoef)
        iflag = 0_ip
    else  !failure
        !write(error_unit,'(A)') 'dbintk - the system of solver detects a singular system'//&
        !             ' although the theoretical conditions for a solution were satisfied'
        iflag = 104_ip
    end if

    end subroutine dbintk
!*****************************************************************************************

!*****************************************************************************************
!>
!  Returns in w the LU-factorization (without pivoting) of the banded
!  matrix a of order nrow with (nbandl + 1 + nbandu) bands or diagonals
!  in the work array w .
!
!  gauss elimination without pivoting is used. the routine is
!  intended for use with matrices a which do not require row inter-
!  changes during factorization, especially for the totally
!  positive matrices which occur in spline calculations.
!  the routine should not be used for an arbitrary banded matrix.
!
!### Work array
!
! **Input**
!
!        w array of size (nroww,nrow) contains the interesting
!        part of a banded matrix  a , with the diagonals or bands of  a
!        stored in the rows of  w , while columns of  a  correspond to
!        columns of  w . this is the storage mode used in  linpack  and
!        results in efficient innermost loops.
!           explicitly,  a  has  nbandl  bands below the diagonal
!                            +     1     (main) diagonal
!                            +   nbandu  bands above the diagonal
!        and thus, with    middle = nbandu + 1,
!          a(i+j,j)  is in  w(i+middle,j)  for i=-nbandu,...,nbandl
!                                              j=1,...,nrow .
!        for example, the interesting entries of a (1,2)-banded matrix
!        of order  9  would appear in the first  1+1+2 = 4  rows of  w
!        as follows.
!                          13 24 35 46 57 68 79
!                       12 23 34 45 56 67 78 89
!                    11 22 33 44 55 66 77 88 99
!                    21 32 43 54 65 76 87 98
!
!        all other entries of  w  not identified in this way with an en-
!        try of  a  are never referenced .
!
! **Output**
!
!  * if  iflag = 1, then
!        w contains the lu-factorization of  a  into a unit lower triangu-
!        lar matrix  l  and an upper triangular matrix  u (both banded)
!        and stored in customary fashion over the corresponding entries
!        of  a . this makes it possible to solve any particular linear
!        system  a*x = b  for  x  by a
!              call dbnslv ( w, nroww, nrow, nbandl, nbandu, b )
!        with the solution x  contained in  b  on return .
!  * if  iflag = 2, then
!        one of  nrow-1, nbandl,nbandu failed to be nonnegative, or else
!        one of the potential pivots was found to be zero indicating
!        that  a  does not have an lu-factorization. this implies that
!        a  is singular in case it is totally positive .
!
!### History
!  * banfac written by carl de boor [5]
!  * dbnfac from CMLIB [1]
!  * Jacob Williams, 5/10/2015 : converted to free-form Fortran.

    pure subroutine dbnfac(w,nroww,nrow,nbandl,nbandu,iflag)

    integer(ip),intent(in) :: nroww   !! row dimension of the work array w. must be >= nbandl + 1 + nbandu.
    integer(ip),intent(in) :: nrow    !! matrix order
    integer(ip),intent(in) :: nbandl  !! number of bands of a below the main diagonal
    integer(ip),intent(in) :: nbandu  !! number of bands of a above the main diagonal
    integer(ip),intent(out) :: iflag  !! indicating success(=1) or failure (=2)
    real(wp),dimension(nroww,nrow),intent(inout) :: w  !! work array. See header for details.

    integer(ip) :: i, ipk, j, jmax, k, kmax, middle, midmk, nrowm1
    real(wp) :: factor, pivot

    iflag = 1_ip
    middle = nbandu + 1_ip   ! w(middle,.) contains the main diagonal of a.
    nrowm1 = nrow - 1_ip

    if (nrowm1 < 0_ip) then
        iflag = 2_ip
        return
    else if (nrowm1 == 0_ip) then
        if (w(middle,nrow)==0.0_wp) iflag = 2_ip
        return
    end if

    if (nbandl<=0_ip) then
        ! a is upper triangular. check that diagonal is nonzero .
        do i=1_ip,nrowm1
            if (w(middle,i)==0.0_wp) then
                iflag = 2_ip
                return
            end if
        end do
        if (w(middle,nrow)==0.0_wp) iflag = 2_ip
        return
    end if

    if (nbandu<=0_ip) then
        ! a is lower triangular. check that diagonal is nonzero and
        ! divide each column by its diagonal.
        do i=1_ip,nrowm1
            pivot = w(middle,i)
            if (pivot==0.0_wp) then
                iflag = 2_ip
                return
            end if
            jmax = min(nbandl,nrow-i)
            do j=1_ip,jmax
                w(middle+j,i) = w(middle+j,i)/pivot
            end do
        end do
        return
    end if

    ! a is not just a triangular matrix. construct lu factorization
    do i=1_ip,nrowm1
        ! w(middle,i)  is pivot for i-th step .
        pivot = w(middle,i)
        if (pivot==0.0_wp) then
            iflag = 2_ip
            return
        end if
        ! jmax is the number of (nonzero) entries in column i
        ! below the diagonal.
        jmax = min(nbandl,nrow-i)
        ! divide each entry in column i below diagonal by pivot.
        do j=1_ip,jmax
            w(middle+j,i) = w(middle+j,i)/pivot
        end do
        ! kmax is the number of (nonzero) entries in row i to
        ! the right of the diagonal.
        kmax = min(nbandu,nrow-i)
        ! subtract a(i,i+k)*(i-th column) from (i+k)-th column
        ! (below row i).
        do k=1_ip,kmax
            ipk = i + k
            midmk = middle - k
            factor = w(midmk,ipk)
            do j=1_ip,jmax
                w(midmk+j,ipk) = w(midmk+j,ipk) - w(middle+j,i)*factor
            end do
        end do
    end do

    ! check the last diagonal entry.
    if (w(middle,nrow)==0.0_wp) iflag = 2_ip

    end subroutine dbnfac
!*****************************************************************************************

!*****************************************************************************************
!>
!  Companion routine to [[dbnfac]]. it returns the solution x of the
!  linear system a*x = b in place of b, given the lu-factorization
!  for a in the work array w from dbnfac.
!
!  (with \( a = l*u \), as stored in w), the unit lower triangular system
!  \( l(u*x) = b \) is solved for \( y = u*x \), and y stored in b. then the
!  upper triangular system \(u*x = y \) is solved for x. the calculations
!  are so arranged that the innermost loops stay within columns.
!
!### History
!  * banslv written by carl de boor [5]
!  * dbnslv from SLATEC library [1]
!  * Jacob Williams, 5/10/2015 : converted to free-form Fortran.

    pure subroutine dbnslv(w,nroww,nrow,nbandl,nbandu,b)

    integer(ip),intent(in) :: nroww   !! describes the lu-factorization of a banded matrix a of order `nrow`
                                      !! as constructed in [[dbnfac]].
    integer(ip),intent(in) :: nrow    !! describes the lu-factorization of a banded matrix a of order `nrow`
                                      !! as constructed in [[dbnfac]].
    integer(ip),intent(in) :: nbandl  !! describes the lu-factorization of a banded matrix a of order `nrow`
                                      !! as constructed in [[dbnfac]].
    integer(ip),intent(in) :: nbandu  !! describes the lu-factorization of a banded matrix a of order `nrow`
                                      !! as constructed in [[dbnfac]].
    real(wp),dimension(nroww,nrow),intent(in) :: w !! describes the lu-factorization of a banded matrix a of
                                                   !! order `nrow` as constructed in [[dbnfac]].
    real(wp),dimension(nrow),intent(inout) :: b  !! * **in**: right side of the system to be solved
                                                 !! * **out**: the solution x, of order nrow

    integer(ip) :: i, j, jmax, middle, nrowm1

    middle = nbandu + 1_ip
    if (nrow/=1_ip) then

        nrowm1 = nrow - 1_ip
        if (nbandl/=0_ip) then

            ! forward pass
            ! for i=1,2,...,nrow-1, subtract right side(i)*(i-th column of l)
            !                       from right side (below i-th row).
            do i=1_ip,nrowm1
                jmax = min(nbandl,nrow-i)
                do j=1_ip,jmax
                    b(i+j) = b(i+j) - b(i)*w(middle+j,i)
                end do
            end do

        end if

        ! backward pass
        ! for i=nrow,nrow-1,...,1, divide right side(i) by i-th diagonal
        !                          entry of u, then subtract right side(i)*(i-th column
        !                          of u) from right side (above i-th row).
        if (nbandu<=0_ip) then
            ! a is lower triangular.
            do i=1_ip,nrow
                b(i) = b(i)/w(1_ip,i)
            end do
            return
        end if

        i = nrow
        do
            b(i) = b(i)/w(middle,i)
            jmax = min(nbandu,i-1_ip)
            do j=1_ip,jmax
                b(i-j) = b(i-j) - b(i)*w(middle-j,i)
            end do
            i = i - 1_ip
            if (i<=1_ip) exit
        end do

    end if

    b(1_ip) = b(1_ip)/w(middle,1_ip)

    end subroutine dbnslv
!*****************************************************************************************

!*****************************************************************************************
!>
!  Calculates the value of all (possibly) nonzero basis
!  functions at x of order max(jhigh,(j+1)*(index-1)), where t(k)
!  <= x <= t(n+1) and j=iwork is set inside the routine on
!  the first call when index=1.  ileft is such that t(ileft) <=
!  x < t(ileft+1).  a call to dintrv(t,n+1,x,ilo,ileft,mflag)
!  produces the proper ileft.  dbspvn calculates using the basic
!  algorithm needed in dbspvd.  if only basis functions are
!  desired, setting jhigh=k and index=1 can be faster than
!  calling dbspvd, but extra coding is required for derivatives
!  (index=2) and dbspvd is set up for this purpose.
!
!  left limiting values are set up as described in dbspvd.
!
!### Error Conditions
!
!  * improper input
!
!### History
!  * bsplvn written by carl de boor [5]
!  * dbspvn author: amos, d. e., (snla) : date written 800901
!  * revision date 820801
!  * 000330 modified array declarations.  (jec)
!  * Jacob Williams, 2/24/2015 : extensive refactoring of CMLIB routine.

    pure subroutine dbspvn(t,jhigh,k,index,x,ileft,vnikx,work,iwork,iflag)

    implicit none

    real(wp),dimension(*),intent(in)  :: t        !! knot vector of length n+k, where
                                                  !! n = number of b-spline basis functions
                                                  !! n = sum of knot multiplicities-k
                                                  !! dimension t(ileft+jhigh)
    integer(ip),intent(in)            :: jhigh    !! order of b-spline, 1 <= jhigh <= k
    integer(ip),intent(in)            :: k        !! highest possible order
    integer(ip),intent(in)            :: index    !! index = 1 gives basis functions of order jhigh
                                                  !!       = 2 denotes previous entry with work, iwork
                                                  !!         values saved for subsequent calls to
                                                  !!         dbspvn.
    real(wp),intent(in)               :: x        !! argument of basis functions, t(k) <= x <= t(n+1)
    integer(ip),intent(in)            :: ileft    !! largest integer such that t(ileft) <= x < t(ileft+1)
    real(wp),dimension(k),intent(out) :: vnikx    !! vector of length k for spline values.
    real(wp),dimension(*),intent(out) :: work     !! a work vector of length 2*k
    integer(ip),intent(out)           :: iwork    !! a work parameter.  both work and iwork contain
                                                  !! information necessary to continue for index = 2.
                                                  !! when index = 1 exclusively, these are scratch
                                                  !! variables and can be used for other purposes.
    integer(ip),intent(out)           :: iflag    !!   0: no errors
                                                  !! 201: k does not satisfy k>=1
                                                  !! 202: jhigh does not satisfy 1<=jhigh<=k
                                                  !! 203: index is not 1 or 2
                                                  !! 204: x does not satisfy t(ileft)<=x<=t(ileft+1)

    integer(ip) :: imjp1, ipj, jp1, jp1ml, l
    real(wp) :: vm, vmprev

    ! content of j, deltam, deltap is expected unchanged between calls.
    ! work(i) = deltap(i),
    ! work(k+i) = deltam(i), i = 1,k

    if (k<1_ip) then
        !write(error_unit,'(A)') 'dbspvn - k does not satisfy k>=1'
        iflag = 201_ip
        return
    end if
    if (jhigh>k .or. jhigh<1_ip) then
        !write(error_unit,'(A)') 'dbspvn - jhigh does not satisfy 1<=jhigh<=k'
        iflag = 202_ip
        return
    end if
    if (index<1_ip .or. index>2_ip) then
        !write(error_unit,'(A)') 'dbspvn - index is not 1 or 2'
        iflag = 203_ip
        return
    end if
    if (x<t(ileft) .or. x>t(ileft+1_ip)) then
        !write(error_unit,'(A)') 'dbspvn - x does not satisfy t(ileft)<=x<=t(ileft+1)'
        iflag = 204_ip
        return
    end if

    iflag = 0_ip

    if (index==1_ip) then
        iwork = 1_ip
        vnikx(1_ip) = 1.0_wp
        if (iwork>=jhigh) return
    end if

    do
        ipj = ileft + iwork
        work(iwork) = t(ipj) - x
        imjp1 = ileft - iwork + 1_ip
        work(k+iwork) = x - t(imjp1)
        vmprev = 0.0_wp
        jp1 = iwork + 1_ip
        do l=1_ip,iwork
            jp1ml = jp1 - l
            vm = vnikx(l)/(work(l)+work(k+jp1ml))
            vnikx(l) = vm*work(l) + vmprev
            vmprev = vm*work(k+jp1ml)
        end do
        vnikx(jp1) = vmprev
        iwork = jp1
        if (iwork>=jhigh) exit
    end do

    end subroutine dbspvn
!*****************************************************************************************

!*****************************************************************************************
!>
!  Evaluates the b-representation (`t`,`a`,`n`,`k`) of a b-spline
!  at `x` for the function value on `ideriv=0` or any of its
!  derivatives on `ideriv=1,2,...,k-1`.  right limiting values
!  (right derivatives) are returned except at the right end
!  point `x=t(n+1)` where left limiting values are computed.  the
!  spline is defined on `t(k)` \( \le \) `x` \( \le \) `t(n+1)`.
!  dbvalu returns a fatal error message when `x` is outside of this
!  interval.
!
!  To compute left derivatives or left limiting values at a
!  knot `t(i)`, replace `n` by `i-1` and set `x=t(i), i=k+1,n+1`.
!
!### Error Conditions
!
!  * improper input
!
!### History
!  * bvalue written by carl de boor [5]
!  * dbvalu author: amos, d. e., (snla) : date written 800901
!  * revision date 820801
!  * 000330 modified array declarations.  (jec)
!  * Jacob Williams, 2/24/2015 : extensive refactoring of CMLIB routine.

    pure subroutine dbvalu(t,a,n,k,ideriv,x,inbv,work,iflag,val,extrap)

    implicit none

    real(wp),intent(out)             :: val     !! the interpolated value
    integer(ip),intent(in)           :: n       !! number of b-spline coefficients.
                                                !! (sum of knot multiplicities-`k`)
    real(wp),dimension(:),intent(in) :: t       !! knot vector of length `n+k`
    real(wp),dimension(n),intent(in) :: a       !! b-spline coefficient vector of length `n`
    integer(ip),intent(in)           :: k       !! order of the b-spline, `k >= 1`
    integer(ip),intent(in)           :: ideriv  !! order of the derivative, `0 <= ideriv <= k-1`.
                                                !! `ideriv = 0` returns the b-spline value
    real(wp),intent(in)              :: x       !! argument, `t(k) <= x <= t(n+1)`
    integer(ip),intent(inout)        :: inbv    !! an initialization parameter which must be set
                                                !! to 1 the first time [[dbvalu]] is called.
                                                !! `inbv` contains information for efficient processing
                                                !! after the initial call and `inbv` must not
                                                !! be changed by the user.  distinct splines require
                                                !! distinct `inbv` parameters.
    real(wp),dimension(:),intent(inout) :: work !! work vector of length at least `3*k`
    integer(ip),intent(out)          :: iflag   !! status flag:
                                                !!
                                                !! * 0: no errors
                                                !! * 401: `k` does not satisfy `k` \( \ge \) 1
                                                !! * 402: `n` does not satisfy `n` \( \ge \) `k`
                                                !! * 403: `ideriv` does not satisfy 0 \( \le \) `ideriv` \(<\) `k`
                                                !! * 404: `x` is not greater than or equal to `t(k)`
                                                !! * 405: `x` is not less than or equal to `t(n+1)`
                                                !! * 406: a left limiting value cannot be obtained at `t(k)`
    logical,intent(in),optional :: extrap   !! if extrapolation is allowed
                                            !! (if not present, default is False)

    integer(ip) :: i,iderp1,ihi,ihmkmj,ilo,imk,imkpj,ipj,&
               ip1,ip1mj,j,jj,j1,j2,kmider,kmj,km1,kpk,mflag
    real(wp) :: fkmj
    real(wp) :: xt
    logical :: extrapolation_allowed  !! if extrapolation is allowed

    val = 0.0_wp

    if (k<1_ip) then
        iflag = 401_ip  ! dbvalu - k does not satisfy k>=1
        return
    end if

    if (n<k) then
        iflag = 402_ip  ! dbvalu - n does not satisfy n>=k
        return
    end if

    if (ideriv<0_ip .or. ideriv>=k) then
        iflag = 403_ip  ! dbvalu - ideriv does not satisfy 0<=ideriv<k
        return
    end if

    if (present(extrap)) then
        extrapolation_allowed = extrap
    else
        extrapolation_allowed = .false.
    end if

    ! make a temp copy of x (for computing the
    ! interval) in case extrapolation is allowed
    if (extrapolation_allowed) then
<<<<<<< HEAD
        if (x<t(k)) then
            xt = t(k)
        else if (x>t(n+1)) then
            xt = t(n+1)
=======
        if (x<t(1_ip)) then
            xt = t(1_ip)
        else if(x>t(n+k)) then
            xt = t(n+k)
>>>>>>> 8dc665d6
        else
            xt = x
        end if
    else
        xt = x
    end if

    kmider = k - ideriv

    ! find *i* in (k,n) such that t(i) <= x < t(i+1)
    ! (or, <= t(i+1) if t(i) < t(i+1) = t(n+1)).

    km1 = k - 1_ip
    call dintrv(t, n+1, xt, inbv, i, mflag)
    if (xt<t(k)) then
        iflag = 404_ip  ! dbvalu - x is not greater than or equal to t(k)
        return
    end if

    if (mflag/=0_ip) then

        if (xt>t(i)) then
            iflag = 405_ip  ! dbvalu - x is not less than or equal to t(n+1)
            return
        end if

        do
            if (i==k) then
                iflag = 406_ip  ! dbvalu - a left limiting value cannot be obtained at t(k)
                return
            end if
            i = i - 1_ip
            if (xt/=t(i)) exit
        end do

    end if

    ! difference the coefficients *ideriv* times
    ! work(i) = aj(i), work(k+i) = dp(i), work(k+k+i) = dm(i), i=1.k

    imk = i - k
    do j=1_ip,k
        imkpj = imk + j
        work(j) = a(imkpj)
    end do

    if (ideriv/=0_ip) then
        do j=1_ip,ideriv
            kmj = k - j
            fkmj = real(kmj,wp)
            do jj=1_ip,kmj
                ihi = i + jj
                ihmkmj = ihi - kmj
                work(jj) = (work(jj+1_ip)-work(jj))/(t(ihi)-t(ihmkmj))*fkmj
            end do
        end do
    end if

    ! compute value at *x* in (t(i),(t(i+1)) of ideriv-th derivative,
    ! given its relevant b-spline coeff. in aj(1),...,aj(k-ideriv).

    if (ideriv/=km1) then
        ip1 = i + 1_ip
        kpk = k + k
        j1 = k + 1_ip
        j2 = kpk + 1_ip
        do j=1_ip,kmider
            ipj = i + j
            work(j1) = t(ipj) - x
            ip1mj = ip1 - j
            work(j2) = x - t(ip1mj)
            j1 = j1 + 1_ip
            j2 = j2 + 1_ip
        end do
        iderp1 = ideriv + 1_ip
        do j=iderp1,km1
            kmj = k - j
            ilo = kmj
            do jj=1_ip,kmj
                work(jj) = (work(jj+1_ip)*work(kpk+ilo)+work(jj)*&
                            work(k+jj))/(work(kpk+ilo)+work(k+jj))
                ilo = ilo - 1
            end do
        end do
    end if

    iflag = 0_ip
    val = work(1_ip)

    end subroutine dbvalu
!*****************************************************************************************

!*****************************************************************************************
!>
!  Computes the largest integer `ileft` in 1 \( \le \) `ileft` \( \le \) `lxt`
!  such that `xt(ileft)` \( \le \) `x` where `xt(*)` is a subdivision of
!  the `x` interval.
!  precisely,
!
!```fortran
!         if            x < xt(1)   then ileft=1,   mflag=-1
!         if   xt(i) <= x < xt(i+1) then ileft=i,   mflag=0
!         if xt(lxt) <= x           then ileft=lxt, mflag=-2
!```
!
!  that is, when multiplicities are present in the break point
!  to the left of `x`, the largest index is taken for `ileft`.
!
!### History
!  * interv written by carl de boor [5]
!  * dintrv author: amos, d. e., (snla) : date written 800901
!  * revision date 820801
!  * Jacob Williams, 2/24/2015 : updated to free-form Fortran.
!  * Jacob Williams, 2/17/2016 : additional refactoring (eliminated GOTOs).
!  * Jacob Williams, 3/4/2017 : added extrapolation option.

    pure subroutine dintrv(xt,lxt,xx,ilo,ileft,mflag,extrap)

    implicit none

    integer(ip),intent(in)             :: lxt    !! length of the `xt` vector
    real(wp),dimension(:),intent(in)   :: xt     !! a knot or break point vector of length `lxt`
    real(wp),intent(in)                :: xx     !! argument
    integer(ip),intent(inout)          :: ilo    !! an initialization parameter which must be set
                                                 !! to 1 the first time the spline array `xt` is
                                                 !! processed by dintrv. `ilo` contains information for
                                                 !! efficient processing after the initial call and `ilo`
                                                 !! must not be changed by the user.  distinct splines
                                                 !! require distinct `ilo` parameters.
    integer(ip),intent(out)            :: ileft  !! largest integer satisfying `xt(ileft)` \( \le \) `x`
    integer(ip),intent(out)            :: mflag  !! signals when `x` lies out of bounds
    logical,intent(in),optional        :: extrap !! if extrapolation is allowed
                                                 !! (if not present, default is False)

    integer(ip) :: ihi, istep, middle
    real(wp) :: x

    x = get_temp_x_for_extrap(xx,xt(1_ip),xt(lxt),extrap)

    ihi = ilo + 1_ip
    if ( ihi>=lxt ) then
        if ( x>=xt(lxt) ) then
            mflag = -2_ip
            ileft = lxt
            return
        end if
        if ( lxt<=1 ) then
            mflag = -1_ip
            ileft = 1_ip
            return
        end if
        ilo = lxt - 1_ip
        ihi = lxt
    end if

    if ( x>=xt(ihi) ) then

        ! now x >= xt(ilo). find upper bound
        istep = 1_ip
        do
            ilo = ihi
            ihi = ilo + istep
            if ( ihi>=lxt ) then
                if ( x>=xt(lxt) ) then
                    mflag = -2_ip
                    ileft = lxt
                    return
                end if
                ihi = lxt
            else if ( x>=xt(ihi) ) then
                istep = istep*2_ip
                cycle
            end if
            exit
        end do

    else

        if ( x>=xt(ilo) ) then
            mflag = 0_ip
            ileft = ilo
            return
        end if
        ! now x <= xt(ihi). find lower bound
        istep = 1_ip
        do
            ihi = ilo
            ilo = ihi - istep
            if ( ilo<=1_ip ) then
                ilo = 1_ip
                if ( x<xt(1_ip) ) then
                    mflag = -1_ip
                    ileft = 1_ip
                    return
                end if
            else if ( x<xt(ilo) ) then
                istep = istep*2_ip
                cycle
            end if
            exit
        end do

    end if

    ! now xt(ilo) <= x < xt(ihi). narrow the interval
    do
        middle = (ilo+ihi)/2_ip
        if ( middle==ilo ) then
            mflag = 0_ip
            ileft = ilo
            return
        end if
        ! note. it is assumed that middle = ilo in case ihi = ilo+1
        if ( x<xt(middle) ) then
            ihi = middle
        else
            ilo = middle
        end if
    end do

    end subroutine dintrv
!*****************************************************************************************

!*****************************************************************************************
!>
!  DBINT4 computes the B representation (T,BCOEF,N,K) of a
!  cubic spline (K=4) which interpolates data (X(I),Y(I)),I=1,NDATA.
!
!  Parameters IBCL, IBCR, FBCL, FBCR allow the specification of the spline
!  first or second derivative at both X(1) and X(NDATA).  When this data is not specified
!  by the problem, it is common practice to use a natural spline by setting second
!  derivatives at X(1) and X(NDATA) to zero (IBCL=IBCR=2,FBCL=FBCR=0.0).
!
!  The spline is defined on T(4) <= X <= T(N+1) with (ordered) interior knots at
!  X(I) values where N=NDATA+2.  The knots T(1),T(2),T(3) lie to the left of
!  T(4)=X(1) and the knots T(N+2), T(N+3), T(N+4) lie to the right of T(N+1)=X(NDATA)
!  in increasing order.
!
!  * If no extrapolation outside (X(1),X(NDATA)) is anticipated, the
!    knots T(1)=T(2)=T(3)=T(4)=X(1) and T(N+2)=T(N+3)=T(N+4)=T(N+1)=X(NDATA)
!    can be specified by KNTOPT=1.
!  * KNTOPT=2 selects a knot placement for T(1), T(2), T(3) to make the
!    first 7 knots symmetric about T(4)=X(1) and similarly for
!    T(N+2), T(N+3), T(N+4) about T(N+1)=X(NDATA).
!  * KNTOPT=3 allows the user to make his own selection, in increasing order,
!    for T(1), T(2), T(3) to the left of X(1) and T(N+2), T(N+3), T(N+4) to
!    the right of X(NDATA).
!
!  In any case, the interpolation on T(4) <= X <= T(N+1)
!  by using function DBVALU is unique for given boundary
!  conditions.
!
!### Error conditions
!  * improper input
!  * singular system of equations
!
!### See also
!  * [[dbintk]]
!
!### History
!  * Written by D. E. Amos (SNLA), August, 1979.
!  * date written 800901
!  * revision date 820801
!  * 000330  Modified array declarations.  (JEC)
!  * Jacob Williams, 8/30/2018 : refactored to modern Fortran.

    pure subroutine dbint4(x,y,ndata,ibcl,ibcr,fbcl,fbcr,kntopt,tleft,tright,t,bcoef,n,k,w,iflag)

    implicit none

    real(wp),dimension(:),intent(in)   :: x       !! x vector of abscissae of length `ndata`, distinct
                                                  !! and in increasing order
    real(wp),dimension(:),intent(in)   :: y       !! y vector of ordinates of length ndata
    integer,intent(in)                 :: ndata   !! number of data points, ndata >= 2
    integer,intent(in)                 :: ibcl    !! selection parameter for left boundary condition:
                                                  !!
                                                  !! * ibcl = 1 constrain the first derivative at x(1) to fbcl
                                                  !! * ibcl = 2 constrain the second derivative at x(1) to fbcl
    integer,intent(in)                 :: ibcr    !! selection parameter for right boundary condition:
                                                  !!
                                                  !! * ibcr = 1 constrain first derivative at x(ndata) to fbcr
                                                  !! * ibcr = 2 constrain second derivative at x(ndata) to fbcr
    real(wp),intent(in)                :: fbcl    !! left boundary values governed by ibcl
    real(wp),intent(in)                :: fbcr    !! right boundary values governed by ibcr
    integer,intent(in)                 :: kntopt  !! knot selection parameter:
                                                  !!
                                                  !! * kntopt = 1 sets knot multiplicity at t(4) and
                                                  !!   t(n+1) to 4
                                                  !! * kntopt = 2 sets a symmetric placement of knots
                                                  !!   about t(4) and t(n+1)
                                                  !! * kntopt = 3 sets t(i)=tleft(i) and
                                                  !!   t(n+1+i)=tright(i),i=1,3
    real(wp),dimension(3),intent(in)  :: tleft    !! when kntopt = 3: t(1:3) in increasing
                                                  !! order to be supplied by the user.
    real(wp),dimension(3),intent(in)  :: tright   !! when kntopt = 3: t(n+2:n+4) in increasing
                                                  !! order to be supplied by the user.
    real(wp),dimension(:),intent(out)  :: t       !! knot array of length n+4
    real(wp),dimension(:),intent(out)  :: bcoef   !! b spline coefficient array of length n
    integer,intent(out)                :: n       !! number of coefficients, n=ndata+2
    integer,intent(out)                :: k       !! order of spline, k=4
    real(wp),dimension(5,ndata+2),intent(inout) :: w    !! work array
    integer,intent(out)              :: iflag     !! status flag:
                                                  !!
                                                  !! * 0: no errors
                                                  !! * 2001: ndata is less than 2
                                                  !! * 2002: x values are not distinct or not ordered
                                                  !! * 2003: ibcl is not 1 or 2
                                                  !! * 2004: ibcr is not 1 or 2
                                                  !! * 2005: kntopt is not 1, 2, or 3
                                                  !! * 2006: knot input through tleft, tright is
                                                  !!   not ordered properly
                                                  !! * 2007: the system of equations is singular

    integer  :: i, ilb, ileft, it, iub, iw, iwp, j, jw, ndm, np, nwrow
    real(wp) :: txn, tx1, xl
    real(wp),dimension(4,4) :: vnikx
    real(wp),dimension(15) :: work  !! work array for [[dbspvd]] -- length (k+1)*(k+2)/2

    real(wp),parameter :: wdtol = radix(1.0_wp)**(1-digits(1.0_wp)) !! d1mach(4)
    real(wp),parameter :: tol = sqrt(wdtol)

    if (ndata<2) then
        iflag = 2001 ! ndata is less than 2
        return
    end if

    ndm = ndata - 1
    do i=1,ndm
        if (x(i)>=x(i+1)) then
            iflag = 2002 ! x values are not distinct or not ordered
            return
        end if
    end do

    if (ibcl<1 .or. ibcl>2) then
        iflag = 2003 ! ibcl is not 1 or 2
        return
    end if

    if (ibcr<1 .or. ibcr>2) then
        iflag = 2004 ! ibcr is not 1 or 2
        return
    end if

    if (kntopt<1 .or. kntopt>3) then
        iflag = 2005 ! kntopt is not 1, 2, or 3
        return
    end if

    iflag = 0
    k = 4
    n = ndata + 2
    np = n + 1
    do i=1,ndata
        t(i+3) = x(i)
    end do

    select case (kntopt)
    case(1)
        ! set up knot array with multiplicity 4 at x(1) and x(ndata)
        do i=1,3
            t(4-i) = x(1)
            t(np+i) = x(ndata)
        end do
    case(2)
        !set up knot array with symmetric placement about end points
        if (ndata>3) then
            tx1 = x(1) + x(1)
            txn = x(ndata) + x(ndata)
            do i=1,3
                t(4-i) = tx1 - x(i+1)
                t(np+i) = txn - x(ndata-i)
            end do
        else
            xl = (x(ndata)-x(1))/3.0_wp
            do i=1,3
                t(4-i) = t(5-i) - xl
                t(np+i) = t(np+i-1) + xl
            end do
        end if
    case(3)
        ! set up knot array less than x(1) and greater than x(ndata) to be
        ! supplied by user in tleft & tright when kntopt=3
        t(1:3)             = tleft
        t(ndata+4:ndata+6) = tright
        do i=1,3
            if ((t(4-i)>t(5-i)) .or. (t(np+i)<t(np+i-1))) then
                iflag = 2006 ! knot input through tleft, tright is not ordered properly
                return
            end if
        end do
    end select

    w = 0.0_wp

    ! set up left interpolation point and left boundary condition for
    ! right limits
    it = ibcl + 1
    call dbspvd(t, k, it, x(1), k, 4, vnikx, work, iflag)
    if (iflag/=0) return ! error check
    iw = 0
    if (abs(vnikx(3,1))<tol) iw = 1
    do j=1,3
        w(j+1,4-j) = vnikx(4-j,it)
        w(j,4-j) = vnikx(4-j,1)
    end do
    bcoef(1) = y(1)
    bcoef(2) = fbcl
    ! set up interpolation equations for points i=2 to i=ndata-1
    ileft = 4
    if (ndm>=2) then
        do i=2,ndm
            ileft = ileft + 1
            call dbspvd(t, k, 1, x(i), ileft, 4, vnikx, work, iflag)
            if (iflag/=0) return ! error check
            do j=1,3
                w(j+1,3+i-j) = vnikx(4-j,1)
            end do
            bcoef(i+1) = y(i)
        end do
    end if

    ! set up right interpolation point and right boundary condition for
    ! left limits(ileft is associated with t(n)=x(ndata-1))
    it = ibcr + 1
    call dbspvd(t, k, it, x(ndata), ileft, 4, vnikx, work, iflag)
    if (iflag/=0) return ! error check
    jw = 0
    if (abs(vnikx(2,1))<tol) jw = 1
    do j=1,3
        w(j+1,3+ndata-j) = vnikx(5-j,it)
        w(j+2,3+ndata-j) = vnikx(5-j,1)
    end do
    bcoef(n-1) = fbcr
    bcoef(n) = y(ndata)
    ! solve system of equations
    ilb = 2 - jw
    iub = 2 - iw
    nwrow = 5
    iwp = iw + 1
    call dbnfac(w(iwp,1), nwrow, n, ilb, iub, iflag)
    if (iflag==2) then
        iflag = 2007 ! the system of equations is singular
        return
    else
        ! success
        iflag = 0
    end if
    call dbnslv(w(iwp,1), nwrow, n, ilb, iub, bcoef)

    end subroutine dbint4
!*****************************************************************************************

!*****************************************************************************************
!>
!  DBSPVD calculates the value and all derivatives of order
!  less than NDERIV of all basis functions which do not
!  (possibly) vanish at X.  ILEFT is input such that
!  T(ILEFT) <= X < T(ILEFT+1).  A call to INTRV(T,N+1,X,
!  ILO,ILEFT,MFLAG) will produce the proper ILEFT.  The output of
!  DBSPVD is a matrix VNIKX(I,J) of dimension at least (K,NDERIV)
!  whose columns contain the K nonzero basis functions and
!  their NDERIV-1 right derivatives at X, I=1,K, J=1,NDERIV.
!  These basis functions have indices ILEFT-K+I, I=1,K,
!  K <= ILEFT <= N.  The nonzero part of the I-th basis
!  function lies in (T(I),T(I+K)), I=1,N).
!
!  If X=T(ILEFT+1) then VNIKX contains left limiting values
!  (left derivatives) at T(ILEFT+1).  In particular, ILEFT = N
!  produces left limiting values at the right end point
!  X=T(N+1).  To obtain left limiting values at T(I), I=K+1,N+1,
!  set X= next lower distinct knot, call INTRV to get ILEFT,
!  set X=T(I), and then call DBSPVD.
!
!### History
!  * Written by Carl de Boor and modified by D. E. Amos
!  * date written 800901
!  * revision date 820801
!  * 000330  Modified array declarations.  (JEC)
!  * Jacob Williams, 8/30/2018 : refactored to modern Fortran.
!
!@note `DBSPVD` is the `BSPLVD` routine of the reference.

    pure subroutine dbspvd(t,k,nderiv,x,ileft,ldvnik,vnikx,work,iflag)

    implicit none

    real(wp),dimension(:),intent(in)              :: t       !! knot vector of length N+K, where
                                                             !! N = number of B-spline basis functions
                                                             !! N = sum of knot multiplicities-K
    integer,intent(in)                            :: k       !! order of the B-spline, K >= 1
    integer,intent(in)                            :: nderiv  !! number of derivatives = NDERIV-1,
                                                             !! 1 <= NDERIV <= K
    real(wp),intent(in)                           :: x       !! argument of basis functions,
                                                             !! T(K) <= X <= T(N+1)
    integer,intent(in)                            :: ileft   !! largest integer such that
                                                             !! T(ILEFT) <= X < T(ILEFT+1)
    integer,intent(in)                            :: ldvnik  !! leading dimension of matrix VNIKX
    real(wp),dimension(ldvnik,nderiv),intent(out) :: vnikx   !! matrix of dimension at least (K,NDERIV)
                                                             !! containing the nonzero basis functions
                                                             !! at X and their derivatives columnwise.
    real(wp),dimension(*),intent(out)             :: work    !! a work vector of length (K+1)*(K+2)/2
    integer,intent(out)                           :: iflag   !! status flag:
                                                             !!
                                                             !! * 0: no errors
                                                             !! * 3001: k does not satisfy k>=1
                                                             !! * 3002: nderiv does not satisfy 1<=nderiv<=k
                                                             !! * 3003: ldvnik does not satisfy ldvnik>=k

    integer :: i,ideriv,ipkmd,j,jj,jlow,jm,jp1mid,kmd,kp1,l,ldummy,m,mhigh,iwork
    real(wp) :: factor, fkmd, v

    ! dimension t(ileft+k), work((k+1)*(k+2)/2)
    ! a(i,j) = work(i+j*(j+1)/2),  i=1,j+1  j=1,k-1
    ! a(i,k) = work(i+k*(k-1)/2)  i=1.k
    ! work(1) and work((k+1)*(k+2)/2) are not used.

    if (k<1) then
        iflag = 3001 ! k does not satisfy k>=1
        return
    end if

    if (nderiv<1 .or. nderiv>k) then
        iflag = 3002 ! nderiv does not satisfy 1<=nderiv<=k
        return
    end if

    if (ldvnik<k) then
        iflag = 3003 ! ldvnik does not satisfy ldvnik>=k
        return
    end if

    iflag = 0

    ideriv = nderiv
    kp1 = k + 1
    jj = kp1 - ideriv
    call dbspvn(t, jj, k, 1, x, ileft, vnikx, work, iwork, iflag)
    if (iflag/=0 .or. ideriv==1) return
    mhigh = ideriv
    do m=2,mhigh
        jp1mid = 1
        do j=ideriv,k
            vnikx(j,ideriv) = vnikx(jp1mid,1)
            jp1mid = jp1mid + 1
        end do
        ideriv = ideriv - 1
        jj = kp1 - ideriv
        call dbspvn(t, jj, k, 2, x, ileft, vnikx, work, iwork, iflag)
        if (iflag/=0) return
    end do

    jm = kp1*(kp1+1)/2
    do l = 1,jm
        work(l) = 0.0_wp
    end do
    ! a(i,i) = work(i*(i+3)/2) = 1.0       i = 1,k
    l = 2
    j = 0
    do i = 1,k
        j = j + l
        work(j) = 1.0_wp
        l = l + 1
    end do
    kmd = k
    do m=2,mhigh
        kmd = kmd - 1
        fkmd = real(kmd,wp)
        i = ileft
        j = k
        jj = j*(j+1)/2
        jm = jj - j
        do ldummy=1,kmd
            ipkmd = i + kmd
            factor = fkmd/(t(ipkmd)-t(i))
            do l=1,j
                work(l+jj) = (work(l+jj)-work(l+jm))*factor
            end do
            i = i - 1
            j = j - 1
            jj = jm
            jm = jm - j
        end do

        do i=1,k
            v = 0.0_wp
            jlow = max(i,m)
            jj = jlow*(jlow+1)/2
            do j=jlow,k
                v = work(i+jj)*vnikx(j,m) + v
                jj = jj + j + 1
            end do
            vnikx(i,m) = v
        end do
    end do

    end subroutine dbspvd
!*****************************************************************************************

!*****************************************************************************************
!>
!  DBSQAD computes the integral on `(x1,x2)` of a `k`-th order
!  b-spline using the b-representation `(t,bcoef,n,k)`.  orders
!  `k` as high as 20 are permitted by applying a 2, 6, or 10
!  point gauss formula on subintervals of `(x1,x2)` which are
!  formed by included (distinct) knots.
!
!  If orders `k` greater than 20 are needed, use [[dbfqad]] with
!  `f(x) = 1`.
!
!### Note
!  * The maximum number of significant digits obtainable in
!    DBSQAD is the smaller of ~300 and the number of digits
!    carried in `real(wp)` arithmetic.
!
!### References
!  * D. E. Amos, "Quadrature subroutines for splines and
!    B-splines", Report SAND79-1825, Sandia Laboratories,
!    December 1979.
!
!### History
!  * Author: Amos, D. E., (SNLA)
!  * 800901  DATE WRITTEN
!  * 890531  Changed all specific intrinsics to generic.  (WRB)
!  * 890531  REVISION DATE from Version 3.2
!  * 891214  Prologue converted to Version 4.0 format.  (BAB)
!  * 900315  CALLs to XERROR changed to CALLs to XERMSG.  (THJ)
!  * 900326  Removed duplicate information from DESCRIPTION section. (WRB)
!  * 920501  Reformatted the REFERENCES section.  (WRB)
!  * Jacob Williams, 9/6/2017 : refactored to modern Fortran.
!    Added higher precision coefficients.
!
!@note Extrapolation is not enabled for this routine.

    pure subroutine dbsqad(t,bcoef,n,k,x1,x2,bquad,work,iflag)

    implicit none

    real(wp),dimension(:),intent(in)    :: t       !! knot array of length `n+k`
    real(wp),dimension(:),intent(in)    :: bcoef   !! b-spline coefficient array of length `n`
    integer(ip),intent(in)              :: n       !! length of coefficient array
    integer(ip),intent(in)              :: k       !! order of b-spline, `1 <= k <= 20`
    real(wp),intent(in)                 :: x1      !! end point of quadrature interval
                                                   !! in `t(k) <= x <= t(n+1)`
    real(wp),intent(in)                 :: x2      !! end point of quadrature interval
                                                   !! in `t(k) <= x <= t(n+1)`
    real(wp),intent(out)                :: bquad   !! integral of the b-spline over (`x1`,`x2`)
    real(wp),dimension(:),intent(inout) :: work    !! work vector of length `3*k`
    integer(ip),intent(out)             :: iflag   !! status flag:
                                                   !!
                                                   !! * 0: no errors
                                                   !! * 901: `k` does not satisfy `1<=k<=20`
                                                   !! * 902: `n` does not satisfy `n>=k`
                                                   !! * 903: `x1` or `x2` or both do
                                                   !!   not satisfy `t(k)<=x<=t(n+1)`

    integer(ip) :: i,il1,il2,ilo,inbv,jf,left,m,mf,mflag,npk,np1
    real(wp) :: a,aa,b,bb,bma,bpa,c1,gx,q,ta,tb,y1,y2
    real(wp),dimension(5) :: s  !! sum

    real(wp),dimension(9),parameter :: gpts = [ &
        &0.577350269189625764509148780501957455647601751270126876018602326483977&
        &67230293334569371539558574952522520871380513556767665664836499965082627&
        &05518373647912161760310773007685273559916067003615583077550051041144223&
        &01107628883557418222973945990409015710553455953862673016662179126619796&
        &4892168_wp,&
        &0.238619186083196908630501721680711935418610630140021350181395164574274&
        &93427563984224922442725734913160907222309701068720295545303507720513526&
        &28872175189982985139866216812636229030578298770859440976999298617585739&
        &46921613621659222233462641640013936777894532787145324672151888999339900&
        &0945406150514997832_wp,&
        &0.661209386466264513661399595019905347006448564395170070814526705852183&
        &49660714310094428640374646145642988837163927514667955734677222538043817&
        &23198010093367423918538864300079016299442625145884902455718821970386303&
        &22362011735232135702218793618906974301231555871064213101639896769013566&
        &1651261150514997832_wp,&
        &0.932469514203152027812301554493994609134765737712289824872549616526613&
        &50084420019627628873992192598504786367972657283410658797137951163840419&
        &21786180750210169211578452038930846310372961174632524612619760497437974&
        &07422632089671621172178385230505104744277222209386367655366917903888025&
        &2326771150514997832_wp,&
        &0.148874338981631210884826001129719984617564859420691695707989253515903&
        &61735566852137117762979946369123003116080525533882610289018186437654023&
        &16761969968090913050737827720371059070942475859422743249837177174247346&
        &21691485290294292900319346665908243383809435507599683357023000500383728&
        &0634351_wp,&
        &0.433395394129247190799265943165784162200071837656246496502701513143766&
        &98907770350122510275795011772122368293504099893794727422475772324920512&
        &67741032822086200952319270933462032011328320387691584063411149801129823&
        &14148878744320432476641442157678880770848387945248811854979703928792696&
        &4254222_wp,&
        &0.679409568299024406234327365114873575769294711834809467664817188952558&
        &57539507492461507857357048037949983390204739931506083674084257663009076&
        &82741718202923543197852846977409718369143712013552962837733153108679126&
        &93254495485472934132472721168027426848661712101171203022718105101071880&
        &4444161_wp,&
        &0.865063366688984510732096688423493048527543014965330452521959731845374&
        &75513805556135679072894604577069440463108641176516867830016149345356373&
        &92729396890950011571349689893051612072435760480900979725923317923795535&
        &73929059587977695683242770223694276591148364371481692378170157259728913&
        &9322313_wp,&
        &0.973906528517171720077964012084452053428269946692382119231212066696595&
        &20323463615962572356495626855625823304251877421121502216860143447777992&
        &05409587259942436704413695764881258799146633143510758737119877875210567&
        &06745243536871368303386090938831164665358170712568697066873725922944928&
        &4383797_wp]

    real(wp),dimension(9),parameter :: gwts = [ &
        &1.0_wp,&
        &0.467913934572691047389870343989550994811655605769210535311625319963914&
        &20162039812703111009258479198230476626878975479710092836255417350295459&
        &35635592733866593364825926382559018030281273563502536241704619318259000&
        &99756987095900533474080074634376824431808173206369174103416261765346292&
        &7888917150514997832_wp,&
        &0.360761573048138607569833513837716111661521892746745482289739240237140&
        &03783726171832096220198881934794311720914037079858987989027836432107077&
        &67872114085818922114502722525757771126000732368828591631602895111800517&
        &40813685547074482472486101183259931449817216402425586777526768199930950&
        &3106873150514997832_wp,&
        &0.171324492379170345040296142172732893526822501484043982398635439798945&
        &76054234015464792770542638866975211652206987440430919174716746217597462&
        &96492293180314484520671351091683210843717994067668872126692485569940481&
        &59429327357024984053433824182363244118374610391205239119044219703570297&
        &7497812150514997832_wp,&
        &0.295524224714752870173892994651338329421046717026853601354308029755995&
        &93821715232927035659579375421672271716440125255838681849078955200582600&
        &19363424941869666095627186488841680432313050615358674090830512706638652&
        &87483901746874726597515954450775158914556548308329986393605934912382356&
        &670244_wp,&
        &0.269266719309996355091226921569469352859759938460883795800563276242153&
        &43231917927676422663670925276075559581145036869830869292346938114524155&
        &64658846634423711656014432259960141729044528030344411297902977067142537&
        &53480628460839927657500691168674984281408628886853320804215041950888191&
        &6391898_wp,&
        &0.219086362515982043995534934228163192458771870522677089880956543635199&
        &91065295128124268399317720219278659121687281288763476662690806694756883&
        &09211843316656677105269915322077536772652826671027878246851010208832173&
        &32006427348325475625066841588534942071161341022729156547776892831330068&
        &8702802_wp,&
        &0.149451349150580593145776339657697332402556639669427367835477268753238&
        &65472663001094594726463473195191400575256104543633823445170674549760147&
        &13716011937109528798134828865118770953566439639333773939909201690204649&
        &08381561877915752257830034342778536175692764212879241228297015017259084&
        &2897331_wp,&
        &0.066671344308688137593568809893331792857864834320158145128694881613412&
        &06408408710177678550968505887782109005471452041933148750712625440376213&
        &93049873169940416344953637064001870112423155043935262424506298327181987&
        &18647480566044117862086478449236378557180717569208295026105115288152794&
        &421677_wp]

    iflag = 0_ip
    bquad = 0.0_wp

    if ( k<1_ip .or. k>20_ip ) then

        iflag = 901_ip ! error return

    else if ( n<k ) then

        iflag = 902_ip ! error return

    else

        aa = min(x1,x2)
        bb = max(x1,x2)
        if ( aa>=t(k) ) then
            np1 = n + 1_ip
            if ( bb<=t(np1) ) then
            if ( aa==bb ) return
            npk = n + k
            ! selection of 2, 6, or 10 point gauss formula
            jf = 0_ip
            mf = 1_ip
            if ( k>4_ip ) then
                jf = 1_ip
                mf = 3_ip
                if ( k>12_ip ) then
                    jf = 4_ip
                    mf = 5_ip
                end if
            end if
            do i = 1_ip , mf
                s(i) = 0.0_wp
            end do
            ilo = 1_ip
            inbv = 1_ip
            call dintrv(t,npk,aa,ilo,il1,mflag)
            call dintrv(t,npk,bb,ilo,il2,mflag)
            if ( il2>=np1 ) il2 = n
            do left = il1 , il2
                ta = t(left)
                tb = t(left+1_ip)
                if ( ta/=tb ) then
                    a = max(aa,ta)
                    b = min(bb,tb)
                    bma = 0.5_wp*(b-a)
                    bpa = 0.5_wp*(b+a)
                    do m = 1_ip , mf
                        c1 = bma*gpts(jf+m)
                        gx = -c1 + bpa
                        call dbvalu(t,bcoef,n,k,0_ip,gx,inbv,work,iflag,y2)
                        if (iflag/=0_ip) return
                        gx = c1 + bpa
                        call dbvalu(t,bcoef,n,k,0_ip,gx,inbv,work,iflag,y1)
                        if (iflag/=0_ip) return
                        s(m) = s(m) + (y1+y2)*bma
                    end do
                end if
            end do
            q = 0.0_wp
            do m = 1_ip , mf
                q = q + gwts(jf+m)*s(m)
            end do
            if ( x1>x2 ) q = -q
                bquad = q
                return
            end if
        end if

        iflag = 903_ip ! error return

    end if

    end subroutine dbsqad
!*****************************************************************************************

!*****************************************************************************************
!>
!  dbfqad computes the integral on `(x1,x2)` of a product of a
!  function `f` and the `id`-th derivative of a `k`-th order b-spline,
!  using the b-representation `(t,bcoef,n,k)`.  `(x1,x2)` must be a
!  subinterval of `t(k) <= x <= t(n+1)`.  an integration routine,
!  [[dbsgq8]] (a modification of `gaus8`), integrates the product
!  on subintervals of `(x1,x2)` formed by included (distinct) knots
!
!### Reference
!  * D. E. Amos, "Quadrature subroutines for splines and
!    B-splines", Report SAND79-1825, Sandia Laboratories,
!    December 1979.
!
!### History
!  * 800901  Amos, D. E., (SNLA)
!  * 890531  Changed all specific intrinsics to generic.  (WRB)
!  * 890531  REVISION DATE from Version 3.2
!  * 891214  Prologue converted to Version 4.0 format.  (BAB)
!  * 900315  CALLs to XERROR changed to CALLs to XERMSG.  (THJ)
!  * 900326  Removed duplicate information from DESCRIPTION section. (WRB)
!  * 920501  Reformatted the REFERENCES section.  (WRB)
!  * Jacob Williams, 9/6/2017 : refactored to modern Fortran. Some changes.
!
!@note the maximum number of significant digits obtainable in
!      [[dbsqad]] is the smaller of ~300 and the number of digits
!      carried in `real(wp)` arithmetic.
!
!@note Extrapolation is not enabled for this routine.

    subroutine dbfqad(f,t,bcoef,n,k,id,x1,x2,tol,quad,iflag,work)

    implicit none

    procedure(b1fqad_func)              :: f      !! external function of one argument for the
                                                  !! integrand `bf(x)=f(x)*dbvalu(t,bcoef,n,k,id,x,inbv,work)`
    integer(ip),intent(in)              :: n      !! length of coefficient array
    integer(ip),intent(in)              :: k      !! order of b-spline, `k >= 1`
    real(wp),dimension(n+k),intent(in)  :: t      !! knot array
    real(wp),dimension(n),intent(in)    :: bcoef  !! coefficient array
    integer(ip),intent(in)              :: id     !! order of the spline derivative, `0 <= id <= k-1`
                                                  !! `id=0` gives the spline function
    real(wp),intent(in)                 :: x1     !! left point of quadrature interval in `t(k) <= x <= t(n+1)`
    real(wp),intent(in)                 :: x2     !! right point of quadrature interval in `t(k) <= x <= t(n+1)`
    real(wp),intent(in)                 :: tol    !! desired accuracy for the quadrature, suggest
                                                  !! `10*dtol < tol <= 0.1` where `dtol` is the maximum
                                                  !! of `1.0e-300` and real(wp) unit roundoff for
                                                  !! the machine
    real(wp),intent(out)                :: quad   !! integral of `bf(x)` on `(x1,x2)`
    real(wp),dimension(:),intent(inout) :: work   !! work vector of length `3*k`
    integer(ip),intent(out)             :: iflag  !! status flag:
                                                  !!
                                                  !! * 0: no errors
                                                  !! * 1001: `k` does not satisfy `k>=1`
                                                  !! * 1002: `n` does not satisfy `n>=k`
                                                  !! * 1003: `d` does not satisfy `0<=id<k`
                                                  !! * 1004: `x1` or `x2` or both do not
                                                  !!   satisfy `t(k)<=x<=t(n+1)`
                                                  !! * 1005: `tol` is less than `dtol`
                                                  !!   or greater than 0.1

    integer(ip) :: inbv,ilo,il1,il2,left,mflag,npk,np1
    real(wp) :: a,aa,ans,b,bb,q,ta,tb,err

    real(wp),parameter :: min_tol = max(epsilon(1.0_wp),1.0e-300_wp) !! minimum allowed `tol`

    iflag = 0_ip
    quad = 0.0_wp
    err = tol
    if ( k<1_ip ) then
        iflag = 1001_ip     ! error
    elseif ( n<k ) then
        iflag = 1002_ip     ! error
    elseif ( id<0_ip .or. id>=k ) then
        iflag = 1003_ip     ! error
    else
        if ( tol>=min_tol .and. tol<=0.1_wp ) then
            aa = min(x1,x2)
            bb = max(x1,x2)
            if ( aa>=t(k) ) then
                np1 = n + 1_ip
                if ( bb<=t(np1) ) then
                    if ( aa==bb ) return
                    npk = n + k
                    ilo = 1_ip
                    call dintrv(t,npk,aa,ilo,il1,mflag)
                    call dintrv(t,npk,bb,ilo,il2,mflag)
                    if ( il2>=np1 ) il2 = n
                    inbv = 1_ip
                    q = 0.0_wp
                    do left = il1 , il2
                        ta = t(left)
                        tb = t(left+1_ip)
                        if ( ta/=tb ) then
                            a = max(aa,ta)
                            b = min(bb,tb)
                            call dbsgq8(f,t,bcoef,n,k,id,a,b,inbv,err,ans,iflag,work)
                            if ( iflag/=0_ip .and. iflag/=1101_ip ) return
                            q = q + ans
                        end if
                    end do
                    if ( x1>x2 ) q = -q
                    quad = q
                end if
            else
                iflag = 1004_ip  ! error
            end if
        else
            iflag = 1005_ip  ! error
        end if
    end if

    end subroutine dbfqad
!*****************************************************************************************

!*****************************************************************************************
!>
!  DBSGQ8, a modification of [gaus8](http://netlib.sandia.gov/slatec/src/gaus8.f),
!  integrates the product of `fun(x)` by the `id`-th derivative of a spline
!  [[dbvalu]] between limits `a` and `b` using an adaptive 8-point Legendre-Gauss
!  algorithm.
!
!### See also
!  * [[dbfqad]]
!
!### History
!  * 800901  Jones, R. E., (SNLA)
!  * 890531  Changed all specific intrinsics to generic.  (WRB)
!  * 890911  Removed unnecessary intrinsics.  (WRB)
!  * 891214  Prologue converted to Version 4.0 format.  (BAB)
!  * 900315  CALLs to XERROR changed to CALLs to XERMSG.  (THJ)
!  * 900326  Removed duplicate information from DESCRIPTION section. (WRB)
!  * 900328  Added TYPE section.  (WRB)
!  * 910408  Updated the AUTHOR section.  (WRB)
!  * Jacob Williams, 9/6/2017 : refactored to modern Fortran. Some changes.
!    Added higher precision coefficients.

    subroutine dbsgq8(fun,xt,bc,n,kk,id,a,b,inbv,err,ans,iflag,work)

    implicit none

    procedure(b1fqad_func)              :: fun     !! name of external function of one
                                                   !! argument which multiplies [[dbvalu]].
    integer(ip),intent(in)              :: n       !! number of b-coefficients for [[dbvalu]]
    integer(ip),intent(in)              :: kk      !! order of the spline, `kk>=1`
    real(wp),dimension(:),intent(in)    :: xt      !! knot array for [[dbvalu]]
    real(wp),dimension(n),intent(in)    :: bc      !! b-coefficient array for [[dbvalu]]
    integer(ip),intent(in)              :: id      !! Order of the spline derivative, `0<=id<=kk-1`
    real(wp),intent(in)                 :: a       !! lower limit of integral
    real(wp),intent(in)                 :: b       !! upper limit of integral (may be less than `a`)
    integer(ip),intent(inout)           :: inbv    !! initialization parameter for [[dbvalu]]
    real(wp),intent(inout)              :: err     !! **IN:** is a requested pseudorelative error
                                                   !! tolerance.  normally pick a value of
                                                   !! `abs(err)<1e-3`.  `ans` will normally
                                                   !! have no more error than `abs(err)` times
                                                   !! the integral of the absolute value of
                                                   !! `fun(x)*[[dbvalu]]()`.
                                                   !!
                                                   !! **OUT:** will be an estimate of the absolute
                                                   !! error in ans if the input value of `err`
                                                   !! was negative.  (`err` is unchanged if
                                                   !! the input value of `err` was nonnegative.)
                                                   !! the estimated error is solely for information
                                                   !! to the user and should not be used as a
                                                   !! correction to the computed integral.
    real(wp),intent(out)                :: ans     !! computed value of integral
    integer(ip),intent(out)             :: iflag   !! a status code:
                                                   !!
                                                   !! * 0: `ans` most likely meets requested
                                                   !!   error tolerance, or `a=b`.
                                                   !! * 1101: `a` and `b` are too nearly equal
                                                   !!   to allow normal integration.
                                                   !!   `ans` is set to zero.
                                                   !! * 1102: `ans` probably does not meet
                                                   !!   requested error tolerance.
    real(wp),dimension(:),intent(inout) :: work    !! work vector of length `3*k` for [[dbvalu]]

    integer(ip) :: k,l,lmn,lmx,mxl,nbits,nib,nlmx
    real(wp) :: ae,anib,area,c,ce,ee,ef,eps,est,gl,glr,tol,vr,x
    integer(ip),dimension(60)  :: lr
    real(wp),dimension(60) :: aa,hh,vl,gr

    integer(ip),parameter  :: i1mach14 = digits(1.0_wp)            !! i1mach(14)
    real(wp),parameter     :: d1mach5  = log10(real(radix(x),wp))  !! d1mach(5)
    real(wp),parameter     :: ln2      = log(2.0_wp)               !! 0.69314718d0
    real(wp),parameter     :: sq2      = sqrt(2.0_wp)
    integer(ip),parameter  :: nlmn     = 1
    integer(ip),parameter  :: kmx      = 5000
    integer(ip),parameter  :: kml      = 6

    ! initialize
    inbv  = 1_ip
    iflag = 0_ip
    k     = i1mach14
    anib  = d1mach5*k/0.30102000_wp
    nbits = int(anib,ip)
    nlmx  = min((nbits*5_ip)/8_ip,60_ip)
    ans   = 0.0_wp
    ce    = 0.0_wp

    if ( a==b ) then
        if ( err<0.0_wp ) err = ce
    else
        lmx = nlmx
        lmn = nlmn
        if ( b/=0.0_wp ) then
            if ( sign(1.0_wp,b)*a>0.0_wp ) then
                c = abs(1.0_wp-a/b)
                if ( c<=0.1_wp ) then
                    if ( c<=0.0_wp ) then
                        if ( err<0.0_wp ) err = ce
                        return
                    else
                        anib = 0.5_wp - log(c)/ln2
                        nib = int(anib,ip)
                        lmx = min(nlmx,nbits-nib-7_ip)
                        if ( lmx<1_ip ) then
                            ! a and b are too nearly equal
                            ! to allow normal integration
                            iflag = 1101_ip
                            if ( err<0.0_wp ) err = ce
                            return
                        else
                            lmn = min(lmn,lmx)
                        end if
                    end if
                end if
            end if
        end if
        tol = max(abs(err),2.0_wp**(5-nbits))/2.0_wp
        if ( err==0.0_wp ) tol = sqrt(epsilon(1.0_wp))
        eps = tol
        hh(1_ip) = (b-a)/4.0_wp
        aa(1_ip) = a
        lr(1_ip) = 1_ip
        l = 1_ip
        call g8(aa(l)+2.0_wp*hh(l),2.0_wp*hh(l),est,iflag)
        if (iflag/=0_ip) return
        k = 8_ip
        area = abs(est)
        ef = 0.5_wp
        mxl = 0_ip
    end if

    do
        ! compute refined estimates, estimate the error, etc.
        call g8(aa(l)+hh(l),hh(l),gl,iflag)
        if (iflag/=0_ip) return
        call g8(aa(l)+3.0_wp*hh(l),hh(l),gr(l),iflag)
        if (iflag/=0_ip) return
        k = k + 16_ip
        area = area + (abs(gl)+abs(gr(l))-abs(est))
        glr = gl + gr(l)
        ee = abs(est-glr)*ef
        ae = max(eps*area,tol*abs(glr))
        if ( ee>ae ) then
            ! consider the left half of this level
            if ( k>kmx ) lmx = kml
            if ( l>=lmx ) then
                mxl = 1_ip
            else
                l = l + 1_ip
                eps = eps*0.5_wp
                ef = ef/sq2
                hh(l) = hh(l-1)*0.5_wp
                lr(l) = -1_ip
                aa(l) = aa(l-1_ip)
                est = gl
                cycle
            end if
        end if
        ce = ce + (est-glr)
        if ( lr(l)<=0_ip ) then
            ! proceed to right half at this level
            vl(l) = glr
        else
            ! return one level
            vr = glr
            do
                if ( l<=1_ip ) then
                    ! exit
                    ans = vr
                    if ( (mxl/=0_ip) .and. (abs(ce)>2.0_wp*tol*area) ) then
                        iflag = 1102_ip
                    end if
                    if ( err<0.0_wp ) err = ce
                    return
                else
                    l = l - 1_ip
                    eps = eps*2.0_wp
                    ef = ef*sq2
                    if ( lr(l)<=0 ) then
                        vl(l) = vl(l+1_ip) + vr
                        exit
                    else
                        vr = vl(l+1_ip) + vr
                    end if
                end if
            end do
        end if
        est = gr(l-1_ip)
        lr(l) = 1_ip
        aa(l) = aa(l) + 4.0_wp*hh(l)
    end do

    contains

        subroutine g8(x,h,res,iflag)

        !! 8-point formula.
        !!
        !!@note Replaced the original double precision abscissa and weight
        !!      coefficients with the higher precision versions from here:
        !!      http://pomax.github.io/bezierinfo/legendre-gauss.html
        !!      So, if `wp` is changed to say, `real128`, more precision
        !!      can be obtained. These coefficients have about 300 digits.

        implicit none

        real(wp),intent(in)     :: x
        real(wp),intent(in)     :: h
        real(wp),intent(out)    :: res
        integer(ip),intent(out) :: iflag

        real(wp),dimension(8) :: f
        real(wp),dimension(8) :: v

        ! abscissa and weight coefficients:
        real(wp),parameter :: x1 = &
        &0.1834346424956498049394761423601839806667578129129737823171884736992044&
        &742215421141160682237111233537452676587642867666089196012523876865683788&
        &569995160663568104475551617138501966385810764205532370882654749492812314&
        &961247764619363562770645716456613159405134052985058171969174306064445289&
        &638150514997832_wp
        real(wp),parameter :: x2 = &
        &0.5255324099163289858177390491892463490419642431203928577508570992724548&
        &207685612725239614001936319820619096829248252608507108793766638779939805&
        &395303668253631119018273032402360060717470006127901479587576756241288895&
        &336619643528330825624263470540184224603688817537938539658502113876953598&
        &879150514997832_wp
        real(wp),parameter :: x3 = &
        &0.7966664774136267395915539364758304368371717316159648320701702950392173&
        &056764730921471519272957259390191974534530973092653656494917010859602772&
        &562074621689676153935016290342325645582634205301545856060095727342603557&
        &415761265140428851957341933710803722783136113628137267630651413319993338&
        &002150514997832_wp
        real(wp),parameter :: x4 = &
        &0.9602898564975362316835608685694729904282352343014520382716397773724248&
        &977434192844394389592633122683104243928172941762102389581552171285479373&
        &642204909699700433982618326637346808781263553346927867359663480870597542&
        &547603929318533866568132868842613474896289232087639988952409772489387324&
        &25615051499783203_wp
        real(wp),parameter :: w1 = &
        &0.3626837833783619829651504492771956121941460398943305405248230675666867&
        &347239066773243660420848285095502587699262967065529258215569895173844995&
        &576007862076842778350382862546305771007553373269714714894268328780431822&
        &779077846722965535548199601402487767505928976560993309027632737537826127&
        &502150514997832_wp
        real(wp),parameter :: w2 = &
        &0.3137066458778872873379622019866013132603289990027349376902639450749562&
        &719421734969616980762339285560494275746410778086162472468322655616056890&
        &624276469758994622503118776562559463287222021520431626467794721603822601&
        &295276898652509723185157998353156062419751736972560423953923732838789657&
        &919150514997832_wp
        real(wp),parameter :: w3 = &
        &0.2223810344533744705443559944262408844301308700512495647259092892936168&
        &145704490408536531423771979278421592661012122181231114375798525722419381&
        &826674532090577908613289536840402789398648876004385697202157482063253247&
        &195590228631570651319965589733545440605952819880671616779621183704306688&
        &233150514997832_wp
        real(wp),parameter :: w4 = &
        &0.1012285362903762591525313543099621901153940910516849570590036980647401&
        &787634707848602827393040450065581543893314132667077154940308923487678731&
        &973041136073584690533208824050731976306575729205467961435779467552492328&
        &730055025992954089946676810510810729468366466585774650346143712142008566&
        &866150514997832_wp

        res = 0.0_wp

        v(1_ip) = x-x1*h
        v(2_ip) = x+x1*h
        v(3_ip) = x-x2*h
        v(4_ip) = x+x2*h
        v(5_ip) = x-x3*h
        v(6_ip) = x+x3*h
        v(7_ip) = x-x4*h
        v(8_ip) = x+x4*h

        call dbvalu(xt,bc,n,kk,id,v(1_ip),inbv,work,iflag,f(1_ip)); if (iflag/=0_ip) return
        call dbvalu(xt,bc,n,kk,id,v(2_ip),inbv,work,iflag,f(2_ip)); if (iflag/=0_ip) return
        call dbvalu(xt,bc,n,kk,id,v(3_ip),inbv,work,iflag,f(3_ip)); if (iflag/=0_ip) return
        call dbvalu(xt,bc,n,kk,id,v(4_ip),inbv,work,iflag,f(4_ip)); if (iflag/=0_ip) return
        call dbvalu(xt,bc,n,kk,id,v(5_ip),inbv,work,iflag,f(5_ip)); if (iflag/=0_ip) return
        call dbvalu(xt,bc,n,kk,id,v(6_ip),inbv,work,iflag,f(6_ip)); if (iflag/=0_ip) return
        call dbvalu(xt,bc,n,kk,id,v(7_ip),inbv,work,iflag,f(7_ip)); if (iflag/=0_ip) return
        call dbvalu(xt,bc,n,kk,id,v(8_ip),inbv,work,iflag,f(8_ip)); if (iflag/=0_ip) return

        res = h*((w1*(fun(v(1_ip))*f(1_ip) + fun(v(2_ip))*f(2_ip))  + &
                  w2*(fun(v(3_ip))*f(3_ip) + fun(v(4_ip))*f(4_ip))) + &
                 (w3*(fun(v(5_ip))*f(5_ip) + fun(v(6_ip))*f(6_ip))  + &
                  w4*(fun(v(7_ip))*f(7_ip) + fun(v(8_ip))*f(8_ip))))

        end subroutine g8

    end subroutine dbsgq8
!*****************************************************************************************

!*****************************************************************************************
!>
!  Returns the value of `x` to use for computing the interval
!  in `t`, depending on if extrapolation is allowed or not.
!
!  If extrapolation is allowed and x is < tmin or > tmax, then either
!  `tmin` or `tmax - 2.0_wp*spacing(tmax)` is returned.
!  Otherwise, `x` is returned.

    pure function get_temp_x_for_extrap(x,tmin,tmax,extrap) result(xt)

    implicit none

    real(wp),intent(in) :: x    !! variable value
    real(wp),intent(in) :: tmin !! first knot vector element for b-splines
    real(wp),intent(in) :: tmax !! last knot vector element for b-splines
    real(wp)            :: xt   !! The value returned (it will either
                                !! be `tmin`, `x`, or `tmax`)
    logical,intent(in),optional :: extrap  !! if extrapolation is allowed
                                           !! (if not present, default is False)

    logical :: extrapolation_allowed  !! if extrapolation is allowed

    if (present(extrap)) then
        extrapolation_allowed = extrap
    else
        extrapolation_allowed = .false.
    end if

    if (extrapolation_allowed) then
        if (x<tmin) then
            xt = tmin
        else if (x>tmax) then
            ! Put it just inside the upper bound.
            ! This is sort of a hack to get
            ! extrapolation to work.
            xt = tmax - 2.0_wp*spacing(tmax)
        else
            xt = x
        end if
    else
        xt = x
    end if

    end function get_temp_x_for_extrap
!*****************************************************************************************

!*****************************************************************************************
!>
!  Returns a message string associated with the status code.

    pure function get_status_message(iflag) result(msg)

    implicit none

    integer(ip),intent(in)       :: iflag  !! return code from one of the routines
    character(len=:),allocatable :: msg    !! status message associated with the flag

    character(len=10) :: istr   !! for integer to string conversion
    integer(ip)       :: istat  !! for write statement

    select case (iflag)

<<<<<<< HEAD
    case(  0); msg='Successful execution'

    case( -1); msg='Error in dintrv: x < xt(1)'
    case( -2); msg='Error in dintrv: x >= xt(lxt)'

    case(  1); msg='Error in evaluate_*d: class is not initialized'

    case(  2); msg='Error in db*ink: iknot out of range'
    case(  3); msg='Error in db*ink: nx out of range'
    case(  4); msg='Error in db*ink: kx out of range'
    case(  5); msg='Error in db*ink: x not strictly increasing'
    case(  6); msg='Error in db*ink: tx not non-decreasing'
    case(  7); msg='Error in db*ink: ny out of range'
    case(  8); msg='Error in db*ink: ky out of range'
    case(  9); msg='Error in db*ink: y not strictly increasing'
    case( 10); msg='Error in db*ink: ty not non-decreasing'
    case( 11); msg='Error in db*ink: nz out of range'
    case( 12); msg='Error in db*ink: kz out of range'
    case( 13); msg='Error in db*ink: z not strictly increasing'
    case( 14); msg='Error in db*ink: tz not non-decreasing'
    case( 15); msg='Error in db*ink: nq out of range'
    case( 16); msg='Error in db*ink: kq out of range'
    case( 17); msg='Error in db*ink: q not strictly increasing'
    case( 18); msg='Error in db*ink: tq not non-decreasing'
    case( 19); msg='Error in db*ink: nr out of range'
    case( 20); msg='Error in db*ink: kr out of range'
    case( 21); msg='Error in db*ink: r not strictly increasing'
    case( 22); msg='Error in db*ink: tr not non-decreasing'
    case( 23); msg='Error in db*ink: ns out of range'
    case( 24); msg='Error in db*ink: ks out of range'
    case( 25); msg='Error in db*ink: s not strictly increasing'
    case( 26); msg='Error in db*ink: ts not non-decreasing'
    case(700); msg='Error in db*ink: size(x) /= size(fcn,1)'
    case(701); msg='Error in db*ink: size(y) /= size(fcn,2)'
    case(702); msg='Error in db*ink: size(z) /= size(fcn,3)'
    case(703); msg='Error in db*ink: size(q) /= size(fcn,4)'
    case(704); msg='Error in db*ink: size(r) /= size(fcn,5)'
    case(705); msg='Error in db*ink: size(s) /= size(fcn,6)'
    case(706); msg='Error in db*ink: size(x) /= nx'
    case(707); msg='Error in db*ink: size(y) /= ny'
    case(708); msg='Error in db*ink: size(z) /= nz'
    case(709); msg='Error in db*ink: size(q) /= nq'
    case(710); msg='Error in db*ink: size(r) /= nr'
    case(711); msg='Error in db*ink: size(s) /= ns'
    case(712); msg='Error in db*ink: size(tx) /= nx+kx'
    case(713); msg='Error in db*ink: size(ty) /= ny+ky'
    case(714); msg='Error in db*ink: size(tz) /= nz+kz'
    case(715); msg='Error in db*ink: size(tq) /= nq+kq'
    case(716); msg='Error in db*ink: size(tr) /= nr+kr'
    case(717); msg='Error in db*ink: size(ts) /= ns+ks'
    case(800); msg='Error in db*ink: size(x) /= size(bcoef,1)'
    case(801); msg='Error in db*ink: size(y) /= size(bcoef,2)'
    case(802); msg='Error in db*ink: size(z) /= size(bcoef,3)'
    case(803); msg='Error in db*ink: size(q) /= size(bcoef,4)'
    case(804); msg='Error in db*ink: size(r) /= size(bcoef,5)'
    case(805); msg='Error in db*ink: size(s) /= size(bcoef,6)'

    case(806); msg='Error in db*ink_alt: dbint4 can only be used when k=4'

    case(100); msg='Error in dbintk: k does not satisfy k>=1'
    case(101); msg='Error in dbintk: n does not satisfy n>=k'
    case(102); msg='Error in dbintk: x(i) does not satisfy x(i)<x(i+1) for some i'
    case(103); msg='Error in dbintk: some abscissa was not in the support of the '//&
                    'corresponding basis function and the system is singular'
    case(104); msg='Error in dbintk: the system of solver detects a singular system '//&
                   'although the theoretical conditions for a solution were satisfied'

    case(201); msg='Error in dbspvn: k does not satisfy k>=1'
    case(202); msg='Error in dbspvn: jhigh does not satisfy 1<=jhigh<=k'
    case(203); msg='Error in dbspvn: index is not 1 or 2'
    case(204); msg='Error in dbspvn: x does not satisfy t(ileft)<=x<=t(ileft+1)'

    case(301); msg='Error in dbtpcf: n should be > 0'

    case(401); msg='Error in dbvalu: k does not satisfy k>=1'
    case(402); msg='Error in dbvalu: n does not satisfy n>=k'
    case(403); msg='Error in dbvalu: ideriv does not satisfy 0<=ideriv<k'
    case(404); msg='Error in dbvalu: x is not greater than or equal to t(k)'
    case(405); msg='Error in dbvalu: x is not less than or equal to t(n+1)'
    case(406); msg='Error in dbvalu: a left limiting value cannot be obtained at t(k)'

    case(501); msg='Error in initialize_*d_specify_knots: tx is not the correct size (kx+nx)'
    case(502); msg='Error in initialize_*d_specify_knots: ty is not the correct size (ky+ny)'
    case(503); msg='Error in initialize_*d_specify_knots: tz is not the correct size (kz+nz)'
    case(504); msg='Error in initialize_*d_specify_knots: tq is not the correct size (kq+nq)'
    case(505); msg='Error in initialize_*d_specify_knots: tr is not the correct size (kr+nr)'
    case(506); msg='Error in initialize_*d_specify_knots: ts is not the correct size (ks+ns)'

    case(601); msg='Error in db*val: x value out of bounds'
    case(602); msg='Error in db*val: y value out of bounds'
    case(603); msg='Error in db*val: z value out of bounds'
    case(604); msg='Error in db*val: q value out of bounds'
    case(605); msg='Error in db*val: r value out of bounds'
    case(606); msg='Error in db*val: s value out of bounds'

    case(901); msg='Error in dbsqad: k does not satisfy 1<=k<=20'
    case(902); msg='Error in dbsqad: n does not satisfy n>=k'
    case(903); msg='Error in dbsqad: x1 or x2 or both do not satisfy t(k)<=x<=t(n+1)'

    case(1001); msg='Error in dbfqad: k does not satisfy k>=1'
    case(1002); msg='Error in dbfqad: n does not satisfy n>=k'
    case(1003); msg='Error in dbfqad: d does not satisfy 0<=id<k'
    case(1004); msg='Error in dbfqad: x1 or x2 or both do not satisfy t(k)<=x<=t(n+1)'
    case(1005); msg='Error in dbfqad: tol is less than dtol or greater than 0.1'

    case(1101); msg='Warning in dbsgq8: a and b are too nearly equal to allow normal integration.'
    case(1102); msg='Error in dbsgq8: ans is probably insufficiently accurate.'
=======
    case(  0_ip); msg='Successful execution'

    case( -1_ip); msg='Error in dintrv: x < xt(1_ip)'
    case( -2_ip); msg='Error in dintrv: x >= xt(lxt)'

    case(  1_ip); msg='Error in evaluate_*d: class is not initialized'

    case(  2_ip); msg='Error in db*ink: iknot out of range'
    case(  3_ip); msg='Error in db*ink: nx out of range'
    case(  4_ip); msg='Error in db*ink: kx out of range'
    case(  5_ip); msg='Error in db*ink: x not strictly increasing'
    case(  6_ip); msg='Error in db*ink: tx not non-decreasing'
    case(  7_ip); msg='Error in db*ink: ny out of range'
    case(  8_ip); msg='Error in db*ink: ky out of range'
    case(  9_ip); msg='Error in db*ink: y not strictly increasing'
    case( 10_ip); msg='Error in db*ink: ty not non-decreasing'
    case( 11_ip); msg='Error in db*ink: nz out of range'
    case( 12_ip); msg='Error in db*ink: kz out of range'
    case( 13_ip); msg='Error in db*ink: z not strictly increasing'
    case( 14_ip); msg='Error in db*ink: tz not non-decreasing'
    case( 15_ip); msg='Error in db*ink: nq out of range'
    case( 16_ip); msg='Error in db*ink: kq out of range'
    case( 17_ip); msg='Error in db*ink: q not strictly increasing'
    case( 18_ip); msg='Error in db*ink: tq not non-decreasing'
    case( 19_ip); msg='Error in db*ink: nr out of range'
    case( 20_ip); msg='Error in db*ink: kr out of range'
    case( 21_ip); msg='Error in db*ink: r not strictly increasing'
    case( 22_ip); msg='Error in db*ink: tr not non-decreasing'
    case( 23_ip); msg='Error in db*ink: ns out of range'
    case( 24_ip); msg='Error in db*ink: ks out of range'
    case( 25_ip); msg='Error in db*ink: s not strictly increasing'
    case( 26_ip); msg='Error in db*ink: ts not non-decreasing'
    case(700_ip); msg='Error in db*ink: size(x) /= size(fcn,1)'
    case(701_ip); msg='Error in db*ink: size(y) /= size(fcn,2)'
    case(702_ip); msg='Error in db*ink: size(z) /= size(fcn,3)'
    case(703_ip); msg='Error in db*ink: size(q) /= size(fcn,4)'
    case(704_ip); msg='Error in db*ink: size(r) /= size(fcn,5)'
    case(705_ip); msg='Error in db*ink: size(s) /= size(fcn,6)'
    case(706_ip); msg='Error in db*ink: size(x) /= nx'
    case(707_ip); msg='Error in db*ink: size(y) /= ny'
    case(708_ip); msg='Error in db*ink: size(z) /= nz'
    case(709_ip); msg='Error in db*ink: size(q) /= nq'
    case(710_ip); msg='Error in db*ink: size(r) /= nr'
    case(711_ip); msg='Error in db*ink: size(s) /= ns'
    case(712_ip); msg='Error in db*ink: size(tx) /= nx+kx'
    case(713_ip); msg='Error in db*ink: size(ty) /= ny+ky'
    case(714_ip); msg='Error in db*ink: size(tz) /= nz+kz'
    case(715_ip); msg='Error in db*ink: size(tq) /= nq+kq'
    case(716_ip); msg='Error in db*ink: size(tr) /= nr+kr'
    case(717_ip); msg='Error in db*ink: size(ts) /= ns+ks'
    case(800_ip); msg='Error in db*ink: size(x) /= size(bcoef,1)'
    case(801_ip); msg='Error in db*ink: size(y) /= size(bcoef,2)'
    case(802_ip); msg='Error in db*ink: size(z) /= size(bcoef,3)'
    case(803_ip); msg='Error in db*ink: size(q) /= size(bcoef,4)'
    case(804_ip); msg='Error in db*ink: size(r) /= size(bcoef,5)'
    case(805_ip); msg='Error in db*ink: size(s) /= size(bcoef,6)'

    case(100_ip); msg='Error in dbintk: k does not satisfy k>=1'
    case(101_ip); msg='Error in dbintk: n does not satisfy n>=k'
    case(102_ip); msg='Error in dbintk: x(i) does not satisfy x(i)<x(i+1) for some i'
    case(103_ip); msg='Error in dbintk: some abscissa was not in the support of the '//&
                      'corresponding basis function and the system is singular'
    case(104_ip); msg='Error in dbintk: the system of solver detects a singular system '//&
                      'although the theoretical conditions for a solution were satisfied'

    case(201_ip); msg='Error in dbspvn: k does not satisfy k>=1'
    case(202_ip); msg='Error in dbspvn: jhigh does not satisfy 1<=jhigh<=k'
    case(203_ip); msg='Error in dbspvn: index is not 1 or 2'
    case(204_ip); msg='Error in dbspvn: x does not satisfy t(ileft)<=x<=t(ileft+1)'

    case(301_ip); msg='Error in dbtpcf: n should be > 0'

    case(401_ip); msg='Error in dbvalu: k does not satisfy k>=1'
    case(402_ip); msg='Error in dbvalu: n does not satisfy n>=k'
    case(403_ip); msg='Error in dbvalu: ideriv does not satisfy 0<=ideriv<k'
    case(404_ip); msg='Error in dbvalu: x is not greater than or equal to t(k)'
    case(405_ip); msg='Error in dbvalu: x is not less than or equal to t(n+1)'
    case(406_ip); msg='Error in dbvalu: a left limiting value cannot be obtained at t(k)'

    case(501_ip); msg='Error in initialize_*d_specify_knots: tx is not the correct size (kx+nx)'
    case(502_ip); msg='Error in initialize_*d_specify_knots: ty is not the correct size (ky+ny)'
    case(503_ip); msg='Error in initialize_*d_specify_knots: tz is not the correct size (kz+nz)'
    case(504_ip); msg='Error in initialize_*d_specify_knots: tq is not the correct size (kq+nq)'
    case(505_ip); msg='Error in initialize_*d_specify_knots: tr is not the correct size (kr+nr)'
    case(506_ip); msg='Error in initialize_*d_specify_knots: ts is not the correct size (ks+ns)'

    case(601_ip); msg='Error in db*val: x value out of bounds'
    case(602_ip); msg='Error in db*val: y value out of bounds'
    case(603_ip); msg='Error in db*val: z value out of bounds'
    case(604_ip); msg='Error in db*val: q value out of bounds'
    case(605_ip); msg='Error in db*val: r value out of bounds'
    case(606_ip); msg='Error in db*val: s value out of bounds'

    case(901_ip); msg='Error in dbsqad: k does not satisfy 1<=k<=20'
    case(902_ip); msg='Error in dbsqad: n does not satisfy n>=k'
    case(903_ip); msg='Error in dbsqad: x1 or x2 or both do not satisfy t(k)<=x<=t(n+1)'

    case(1001_ip); msg='Error in dbfqad: k does not satisfy k>=1'
    case(1002_ip); msg='Error in dbfqad: n does not satisfy n>=k'
    case(1003_ip); msg='Error in dbfqad: d does not satisfy 0<=id<k'
    case(1004_ip); msg='Error in dbfqad: x1 or x2 or both do not satisfy t(k)<=x<=t(n+1)'
    case(1005_ip); msg='Error in dbfqad: tol is less than dtol or greater than 0.1'

    case(1101_ip); msg='Warning in dbsgq8: a and b are too nearly equal to allow normal integration.'
    case(1102_ip); msg='Error in dbsgq8: ans is probably insufficiently accurate.'
>>>>>>> 8dc665d6

    case(2001); msg='Error in dbint4: ndata is less than 2'
    case(2002); msg='Error in dbint4: x values are not distinct or not ordered'
    case(2003); msg='Error in dbint4: ibcl is not 1 or 2'
    case(2004); msg='Error in dbint4: ibcr is not 1 or 2'
    case(2005); msg='Error in dbint4: kntopt is not 1, 2, or 3'
    case(2006); msg='Error in dbint4: knot input through tleft, tright is not ordered properly'
    case(2007); msg='Error in dbint4: the system of equations is singular'

    case(3001); msg='Error in dbspvd: k does not satisfy k>=1'
    case(3002); msg='Error in dbspvd: nderiv does not satisfy 1<=nderiv<=k'
    case(3003); msg='Error in dbspvd: ldvnik does not satisfy ldvnik>=k'

    case default
        write(istr,fmt='(I10)',iostat=istat) iflag
        msg = 'Unknown status flag: '//trim(adjustl(istr))
    end select

    end function get_status_message
!*****************************************************************************************

!*****************************************************************************************
    end module bspline_sub_module
!*****************************************************************************************<|MERGE_RESOLUTION|>--- conflicted
+++ resolved
@@ -58,40 +58,32 @@
     end interface
     public :: b1fqad_func
 
-<<<<<<< HEAD
-    integer,parameter,public :: bspline_order_quadratic = 3 !! spline order `k` parameter
-                                                            !! (for input to the `db*ink` routines)
-                                                            !! [order = polynomial degree + 1]
-    integer,parameter,public :: bspline_order_cubic     = 4 !! spline order `k` parameter
-                                                            !! (for input to the `db*ink` routines)
-                                                            !! [order = polynomial degree + 1]
-    integer,parameter,public :: bspline_order_quartic   = 5 !! spline order `k` parameter
-                                                            !! (for input to the `db*ink` routines)
-                                                            !! [order = polynomial degree + 1]
-    integer,parameter,public :: bspline_order_quintic   = 6 !! spline order `k` parameter
-                                                            !! (for input to the `db*ink` routines)
-                                                            !! [order = polynomial degree + 1]
-    integer,parameter,public :: bspline_order_hexic     = 7 !! spline order `k` parameter
-                                                            !! (for input to the `db*ink` routines)
-                                                            !! [order = polynomial degree + 1]
-    integer,parameter,public :: bspline_order_heptic    = 8 !! spline order `k` parameter
-                                                            !! (for input to the `db*ink` routines)
-                                                            !! [order = polynomial degree + 1]
-    integer,parameter,public :: bspline_order_octic     = 9 !! spline order `k` parameter
-                                                            !! (for input to the `db*ink` routines)
-                                                            !! [order = polynomial degree + 1]
+    integer(ip),parameter,public :: bspline_order_quadratic = 3_ip !! spline order `k` parameter
+                                                                   !! (for input to the `db*ink` routines)
+                                                                   !! [order = polynomial degree + 1]
+    integer(ip),parameter,public :: bspline_order_cubic     = 4_ip !! spline order `k` parameter
+                                                                   !! (for input to the `db*ink` routines)
+                                                                   !! [order = polynomial degree + 1]
+    integer(ip),parameter,public :: bspline_order_quartic   = 5_ip !! spline order `k` parameter
+                                                                   !! (for input to the `db*ink` routines)
+                                                                   !! [order = polynomial degree + 1]
+    integer(ip),parameter,public :: bspline_order_quintic   = 6_ip !! spline order `k` parameter
+                                                                   !! (for input to the `db*ink` routines)
+                                                                   !! [order = polynomial degree + 1]
+    integer(ip),parameter,public :: bspline_order_hexic     = 7_ip !! spline order `k` parameter
+                                                                   !! (for input to the `db*ink` routines)
+                                                                   !! [order = polynomial degree + 1]
+    integer(ip),parameter,public :: bspline_order_heptic    = 8_ip !! spline order `k` parameter
+                                                                   !! (for input to the `db*ink` routines)
+                                                                   !! [order = polynomial degree + 1]
+    integer(ip),parameter,public :: bspline_order_octic     = 9_ip !! spline order `k` parameter
+                                                                   !! (for input to the `db*ink` routines)
+                                                                   !! [order = polynomial degree + 1]
 
     interface db1ink
         !! 1D initialization routines.
         module procedure :: db1ink_default, db1ink_alt, db1ink_alt_2
     end interface
-=======
-    !Spline function order (order = polynomial degree + 1)
-    integer(ip),parameter,public :: bspline_order_quadratic = 3_ip
-    integer(ip),parameter,public :: bspline_order_cubic     = 4_ip
-    integer(ip),parameter,public :: bspline_order_quartic   = 5_ip
-    integer(ip),parameter,public :: bspline_order_quintic   = 6_ip
->>>>>>> 8dc665d6
 
     !main routines:
     public :: db1ink, db1val, db1sqad, db1fqad
@@ -205,20 +197,20 @@
 
     real(wp),dimension(:),intent(in)   :: x       !! \(x\) vector of abscissae of length `nx`, distinct
                                                   !! and in increasing order
-    integer,intent(in)                 :: nx      !! number of data points, \( n_x \ge 2 \)
+    integer(ip),intent(in)             :: nx      !! number of data points, \( n_x \ge 2 \)
     real(wp),dimension(:),intent(in)   :: fcn     !! \(y\) vector of ordinates of length `nx`
-    integer,intent(in)                 :: kx      !! spline order
-    integer,intent(in)                 :: ibcl    !! selection parameter for left boundary condition:
+    integer(ip),intent(in)             :: kx      !! spline order
+    integer(ip),intent(in)             :: ibcl    !! selection parameter for left boundary condition:
                                                   !!
                                                   !! * `ibcl = 1` constrain the first derivative at `x(1)` to `fbcl`
                                                   !! * `ibcl = 2` constrain the second derivative at `x(1)` to `fbcl`
-    integer,intent(in)                 :: ibcr    !! selection parameter for right boundary condition:
+    integer(ip),intent(in)             :: ibcr    !! selection parameter for right boundary condition:
                                                   !!
                                                   !! * `ibcr = 1` constrain first derivative at `x(nx)` to `fbcr`
                                                   !! * `ibcr = 2` constrain second derivative at `x(nx)` to `fbcr`
     real(wp),intent(in)                :: fbcl    !! left boundary values governed by `ibcl`
     real(wp),intent(in)                :: fbcr    !! right boundary values governed by `ibcr`
-    integer,intent(in)                 :: kntopt  !! knot selection parameter:
+    integer(ip),intent(in)             :: kntopt  !! knot selection parameter:
                                                   !!
                                                   !! * `kntopt = 1` sets knot multiplicity at `t(4)` and
                                                   !!   `t(nx+3)` to 4
@@ -226,24 +218,25 @@
                                                   !!   about `t(4)` and `t(nx+3)`
     real(wp),dimension(:),intent(out)  :: tx      !! knot array of length `nx+6`
     real(wp),dimension(:),intent(out)  :: bcoef   !! b spline coefficient array of length `nx+2`
-    integer,intent(out)                :: iflag   !! status flag:
+    integer(ip),intent(out)            :: iflag   !! status flag:
                                                   !!
                                                   !! * 0: no errors
                                                   !! * 806: [[dbint4]] can only be used when `k=4`
 
-    integer                    :: n         !! number of coefficients (n=nx+2)
-    integer                    :: k         !! order of spline (k=4)
-    real(wp),dimension(5,nx+2) :: w         !! work array
-    logical                    :: status_ok !! status flag for error checking
+    real(wp),dimension(:,:),allocatable :: w         !! work array of dimension `5,nx+2`
+    integer(ip)                         :: n         !! number of coefficients (n=nx+2)
+    integer(ip)                         :: k         !! order of spline (k=4)
+    logical                             :: status_ok !! status flag for error checking
 
     real(wp),dimension(3),parameter :: tleft = 0.0_wp   !! not used for this case (see [[dbint4]])
     real(wp),dimension(3),parameter :: tright = 0.0_wp  !! not used for this case (see [[dbint4]])
 
-    if (kx /= 4) then
-        iflag = 806
+
+    if (kx /= 4_ip) then
+        iflag = 806_ip
     else
 
-        call check_inputs(  1,& ! so it will check size of t
+        call check_inputs(  1_ip,& ! so it will check size of t
                             iflag,&
                             nx=nx,&
                             kx=kx,&
@@ -255,7 +248,9 @@
                             alt=.true.)
 
         if (status_ok) then
+            allocate(w(5_ip,nx+2_ip))
             call dbint4(x,fcn,nx,ibcl,ibcr,fbcl,fbcr,kntopt,tleft,tright,tx,bcoef,n,k,w,iflag)
+            deallocate(w)
         end if
 
     end if
@@ -282,14 +277,14 @@
 
     real(wp),dimension(:),intent(in)   :: x       !! \(x\) vector of abscissae of length `nx`, distinct
                                                   !! and in increasing order
-    integer,intent(in)                 :: nx      !! number of data points, \( n_x \ge 2 \)
+    integer(ip),intent(in)             :: nx      !! number of data points, \( n_x \ge 2 \)
     real(wp),dimension(:),intent(in)   :: fcn     !! \(y\) vector of ordinates of length `nx`
-    integer,intent(in)                 :: kx      !! spline order
-    integer,intent(in)                 :: ibcl    !! selection parameter for left boundary condition:
+    integer(ip),intent(in)             :: kx      !! spline order
+    integer(ip),intent(in)             :: ibcl    !! selection parameter for left boundary condition:
                                                   !!
                                                   !! * `ibcl = 1` constrain the first derivative at `x(1)` to `fbcl`
                                                   !! * `ibcl = 2` constrain the second derivative at `x(1)` to `fbcl`
-    integer,intent(in)                 :: ibcr    !! selection parameter for right boundary condition:
+    integer(ip),intent(in)             :: ibcr    !! selection parameter for right boundary condition:
                                                   !!
                                                   !! * `ibcr = 1` constrain first derivative at `x(nx)` to `fbcr`
                                                   !! * `ibcr = 2` constrain second derivative at `x(nx)` to `fbcr`
@@ -299,23 +294,23 @@
     real(wp),dimension(3),intent(in)   :: tright  !! `t(nx+4:nx+6)` in increasing order supplied by the user.
     real(wp),dimension(:),intent(out)  :: tx      !! knot array of length `nx+6`
     real(wp),dimension(:),intent(out)  :: bcoef   !! b spline coefficient array of length `nx+2`
-    integer,intent(out)                :: iflag   !! status flag:
+    integer(ip),intent(out)            :: iflag   !! status flag:
                                                   !!
                                                   !! * 0: no errors
                                                   !! * 806: [[dbint4]] can only be used when k=4
 
-    integer                    :: n         !! number of coefficients (`n=nx+2`)
-    integer                    :: k         !! order of spline (`k=4`)
-    real(wp),dimension(5,nx+2) :: w         !! work array
-    logical                    :: status_ok !! status flag for error checking
-
-    integer,parameter :: kntopt = 3 !! use `tleft` and `tright` in [[dbint4]]
-
-    if (kx /= 4) then
-        iflag = 806
+    real(wp),dimension(:,:),allocatable :: w         !! work array of dimension `5,nx+2`
+    integer(ip)                         :: n         !! number of coefficients (`n=nx+2`)
+    integer(ip)                         :: k         !! order of spline (`k=4`)
+    logical                             :: status_ok !! status flag for error checking
+
+    integer(ip),parameter :: kntopt = 3 !! use `tleft` and `tright` in [[dbint4]]
+
+    if (kx /= 4_ip) then
+        iflag = 806_ip
     else
 
-        call check_inputs(  1,& ! so it will check size of t
+        call check_inputs(  1_ip,& ! so it will check size of t
                             iflag,&
                             nx=nx,&
                             kx=kx,&
@@ -327,7 +322,9 @@
                             alt=.true.)
 
         if (status_ok) then
+            allocate(w(5,nx+2))
             call dbint4(x,fcn,nx,ibcl,ibcr,fbcl,fbcr,kntopt,tleft,tright,tx,bcoef,n,k,w,iflag)
+            deallocate(w)
         end if
 
     end if
@@ -2279,156 +2276,86 @@
 
     logical :: error
     integer :: iex  !! extra points for the alt case (in `t` and `bcoef`)
-                    !! [currently, only allowed for the 1D case & k=4]
+                    !! [currently, only allowed for the 1D case & `k=4`]
 
     status_ok = .false.
 
-<<<<<<< HEAD
-    iex = 0 ! default
+    iex = 0_ip ! default
     if (present(alt)) then
-        if (alt) iex = 2  ! for "alt" mode
-    end if
-
-    if ((iknot < 0) .or. (iknot > 1)) then
-=======
+        if (alt) iex = 2_ip  ! for "alt" mode
+    end if
+
     if ((iknot < 0_ip) .or. (iknot > 1_ip)) then
->>>>>>> 8dc665d6
 
         iflag = 2_ip ! iknot is out of range
 
     else
 
-<<<<<<< HEAD
-        call check('x',nx,kx,x,tx,[3,  4, 5, 6,706,712],iflag,error,iex); if (error) return
-        call check('y',ny,ky,y,ty,[7,  8, 9,10,707,713],iflag,error,iex); if (error) return
-        call check('z',nz,kz,z,tz,[11,12,13,14,708,714],iflag,error,iex); if (error) return
-        call check('q',nq,kq,q,tq,[15,16,17,18,709,715],iflag,error,iex); if (error) return
-        call check('r',nr,kr,r,tr,[19,20,21,22,710,716],iflag,error,iex); if (error) return
-        call check('s',ns,ks,s,ts,[23,24,25,26,711,717],iflag,error,iex); if (error) return
+        call check('x',nx,kx,x,tx,[3_ip,  4_ip, 5_ip, 6_ip,706_ip,712_ip],iflag,error,iex); if (error) return
+        call check('y',ny,ky,y,ty,[7_ip,  8_ip, 9_ip,10_ip,707_ip,713_ip],iflag,error,iex); if (error) return
+        call check('z',nz,kz,z,tz,[11_ip,12_ip,13_ip,14_ip,708_ip,714_ip],iflag,error,iex); if (error) return
+        call check('q',nq,kq,q,tq,[15_ip,16_ip,17_ip,18_ip,709_ip,715_ip],iflag,error,iex); if (error) return
+        call check('r',nr,kr,r,tr,[19_ip,20_ip,21_ip,22_ip,710_ip,716_ip],iflag,error,iex); if (error) return
+        call check('s',ns,ks,s,ts,[23_ip,24_ip,25_ip,26_ip,711_ip,717_ip],iflag,error,iex); if (error) return
 
         if (present(x) .and. present(f1) .and. present(bcoef1)) then
-            if (size(x)/=size(f1,1))         then; iflag = 700; return; end if
-            if (size(x)+iex/=size(bcoef1,1)) then; iflag = 800; return; end if
+            if (size(x,kind=ip)/=size(f1,1_ip,kind=ip))         then; iflag = 700_ip; return; end if
+            if (size(x,kind=ip)+iex/=size(bcoef1,1_ip,kind=ip)) then; iflag = 800_ip; return; end if
         end if
         if (present(x) .and. present(y) .and. present(f2) .and. present(bcoef2)) then
-            if (size(x)/=size(f2,1))         then; iflag = 700; return; end if
-            if (size(y)/=size(f2,2))         then; iflag = 701; return; end if
-            if (size(x)+iex/=size(bcoef2,1)) then; iflag = 800; return; end if
-            if (size(y)+iex/=size(bcoef2,2)) then; iflag = 801; return; end if
+            if (size(x,kind=ip)/=size(f2,1_ip,kind=ip))         then; iflag = 700_ip; return; end if
+            if (size(y,kind=ip)/=size(f2,2_ip,kind=ip))         then; iflag = 701_ip; return; end if
+            if (size(x,kind=ip)+iex/=size(bcoef2,1_ip,kind=ip)) then; iflag = 800_ip; return; end if
+            if (size(y,kind=ip)+iex/=size(bcoef2,2_ip,kind=ip)) then; iflag = 801_ip; return; end if
         end if
         if (present(x) .and. present(y) .and. present(z) .and. present(f3) .and. &
             present(bcoef3)) then
-            if (size(x)/=size(f3,1))         then; iflag = 700; return; end if
-            if (size(y)/=size(f3,2))         then; iflag = 701; return; end if
-            if (size(z)/=size(f3,3))         then; iflag = 702; return; end if
-            if (size(x)+iex/=size(bcoef3,1)) then; iflag = 800; return; end if
-            if (size(y)+iex/=size(bcoef3,2)) then; iflag = 801; return; end if
-            if (size(z)+iex/=size(bcoef3,3)) then; iflag = 802; return; end if
+            if (size(x,kind=ip)/=size(f3,1_ip,kind=ip))         then; iflag = 700_ip; return; end if
+            if (size(y,kind=ip)/=size(f3,2_ip,kind=ip))         then; iflag = 701_ip; return; end if
+            if (size(z,kind=ip)/=size(f3,3_ip,kind=ip))         then; iflag = 702_ip; return; end if
+            if (size(x,kind=ip)+iex/=size(bcoef3,1_ip,kind=ip)) then; iflag = 800_ip; return; end if
+            if (size(y,kind=ip)+iex/=size(bcoef3,2_ip,kind=ip)) then; iflag = 801_ip; return; end if
+            if (size(z,kind=ip)+iex/=size(bcoef3,3_ip,kind=ip)) then; iflag = 802_ip; return; end if
         end if
         if (present(x) .and. present(y) .and. present(z) .and. present(q) .and. &
             present(f4) .and. present(bcoef4)) then
-            if (size(x)/=size(f4,1))         then; iflag = 700; return; end if
-            if (size(y)/=size(f4,2))         then; iflag = 701; return; end if
-            if (size(z)/=size(f4,3))         then; iflag = 702; return; end if
-            if (size(q)/=size(f4,4))         then; iflag = 703; return; end if
-            if (size(x)+iex/=size(bcoef4,1)) then; iflag = 800; return; end if
-            if (size(y)+iex/=size(bcoef4,2)) then; iflag = 801; return; end if
-            if (size(z)+iex/=size(bcoef4,3)) then; iflag = 802; return; end if
-            if (size(q)+iex/=size(bcoef4,4)) then; iflag = 803; return; end if
+            if (size(x,kind=ip)/=size(f4,1_ip,kind=ip))         then; iflag = 700_ip; return; end if
+            if (size(y,kind=ip)/=size(f4,2_ip,kind=ip))         then; iflag = 701_ip; return; end if
+            if (size(z,kind=ip)/=size(f4,3_ip,kind=ip))         then; iflag = 702_ip; return; end if
+            if (size(q,kind=ip)/=size(f4,4_ip,kind=ip))         then; iflag = 703_ip; return; end if
+            if (size(x,kind=ip)+iex/=size(bcoef4,1_ip,kind=ip)) then; iflag = 800_ip; return; end if
+            if (size(y,kind=ip)+iex/=size(bcoef4,2_ip,kind=ip)) then; iflag = 801_ip; return; end if
+            if (size(z,kind=ip)+iex/=size(bcoef4,3_ip,kind=ip)) then; iflag = 802_ip; return; end if
+            if (size(q,kind=ip)+iex/=size(bcoef4,4_ip,kind=ip)) then; iflag = 803_ip; return; end if
         end if
         if (present(x) .and. present(y) .and. present(z) .and. present(q) .and. &
             present(r) .and. present(f5) .and. present(bcoef5)) then
-            if (size(x)/=size(f5,1))         then; iflag = 700; return; end if
-            if (size(y)/=size(f5,2))         then; iflag = 701; return; end if
-            if (size(z)/=size(f5,3))         then; iflag = 702; return; end if
-            if (size(q)/=size(f5,4))         then; iflag = 703; return; end if
-            if (size(r)/=size(f5,5))         then; iflag = 704; return; end if
-            if (size(x)+iex/=size(bcoef5,1)) then; iflag = 800; return; end if
-            if (size(y)+iex/=size(bcoef5,2)) then; iflag = 801; return; end if
-            if (size(z)+iex/=size(bcoef5,3)) then; iflag = 802; return; end if
-            if (size(q)+iex/=size(bcoef5,4)) then; iflag = 803; return; end if
-            if (size(r)+iex/=size(bcoef5,5)) then; iflag = 804; return; end if
+            if (size(x,kind=ip)/=size(f5,1_ip,kind=ip))         then; iflag = 700_ip; return; end if
+            if (size(y,kind=ip)/=size(f5,2_ip,kind=ip))         then; iflag = 701_ip; return; end if
+            if (size(z,kind=ip)/=size(f5,3_ip,kind=ip))         then; iflag = 702_ip; return; end if
+            if (size(q,kind=ip)/=size(f5,4_ip,kind=ip))         then; iflag = 703_ip; return; end if
+            if (size(r,kind=ip)/=size(f5,5_ip,kind=ip))         then; iflag = 704_ip; return; end if
+            if (size(x,kind=ip)+iex/=size(bcoef5,1_ip,kind=ip)) then; iflag = 800_ip; return; end if
+            if (size(y,kind=ip)+iex/=size(bcoef5,2_ip,kind=ip)) then; iflag = 801_ip; return; end if
+            if (size(z,kind=ip)+iex/=size(bcoef5,3_ip,kind=ip)) then; iflag = 802_ip; return; end if
+            if (size(q,kind=ip)+iex/=size(bcoef5,4_ip,kind=ip)) then; iflag = 803_ip; return; end if
+            if (size(r,kind=ip)+iex/=size(bcoef5,5_ip,kind=ip)) then; iflag = 804_ip; return; end if
         end if
         if (present(x) .and. present(y) .and. present(z) .and. present(q) .and. &
             present(r) .and. present(s) .and. present(f6) .and. present(bcoef6)) then
-            if (size(x)/=size(f6,1))         then; iflag = 700; return; end if
-            if (size(y)/=size(f6,2))         then; iflag = 701; return; end if
-            if (size(z)/=size(f6,3))         then; iflag = 702; return; end if
-            if (size(q)/=size(f6,4))         then; iflag = 703; return; end if
-            if (size(r)/=size(f6,5))         then; iflag = 704; return; end if
-            if (size(s)/=size(f6,6))         then; iflag = 705; return; end if
-            if (size(x)+iex/=size(bcoef6,1)) then; iflag = 800; return; end if
-            if (size(y)+iex/=size(bcoef6,2)) then; iflag = 801; return; end if
-            if (size(z)+iex/=size(bcoef6,3)) then; iflag = 802; return; end if
-            if (size(q)+iex/=size(bcoef6,4)) then; iflag = 803; return; end if
-            if (size(r)+iex/=size(bcoef6,5)) then; iflag = 804; return; end if
-            if (size(s)+iex/=size(bcoef6,6)) then; iflag = 805; return; end if
-=======
-        call check('x',nx,kx,x,tx,[3_ip,  4_ip, 5_ip, 6_ip,706_ip,712_ip],iflag,error); if (error) return
-        call check('y',ny,ky,y,ty,[7_ip,  8_ip, 9_ip,10_ip,707_ip,713_ip],iflag,error); if (error) return
-        call check('z',nz,kz,z,tz,[11_ip,12_ip,13_ip,14_ip,708_ip,714_ip],iflag,error); if (error) return
-        call check('q',nq,kq,q,tq,[15_ip,16_ip,17_ip,18_ip,709_ip,715_ip],iflag,error); if (error) return
-        call check('r',nr,kr,r,tr,[19_ip,20_ip,21_ip,22_ip,710_ip,716_ip],iflag,error); if (error) return
-        call check('s',ns,ks,s,ts,[23_ip,24_ip,25_ip,26_ip,711_ip,717_ip],iflag,error); if (error) return
-
-        if (present(x) .and. present(f1) .and. present(bcoef1)) then
-            if (size(x,kind=ip)/=size(f1,1_ip,kind=ip))     then; iflag = 700_ip; return; end if
-            if (size(x,kind=ip)/=size(bcoef1,1_ip,kind=ip)) then; iflag = 800_ip; return; end if
-        end if
-        if (present(x) .and. present(y) .and. present(f2) .and. present(bcoef2)) then
-            if (size(x,kind=ip)/=size(f2,1_ip,kind=ip))     then; iflag = 700_ip; return; end if
-            if (size(y,kind=ip)/=size(f2,2_ip,kind=ip))     then; iflag = 701_ip; return; end if
-            if (size(x,kind=ip)/=size(bcoef2,1_ip,kind=ip)) then; iflag = 800_ip; return; end if
-            if (size(y,kind=ip)/=size(bcoef2,2_ip,kind=ip)) then; iflag = 801_ip; return; end if
-        end if
-        if (present(x) .and. present(y) .and. present(z) .and. present(f3) .and. &
-            present(bcoef3)) then
-            if (size(x,kind=ip)/=size(f3,1_ip,kind=ip))     then; iflag = 700_ip; return; end if
-            if (size(y,kind=ip)/=size(f3,2_ip,kind=ip))     then; iflag = 701_ip; return; end if
-            if (size(z,kind=ip)/=size(f3,3_ip,kind=ip))     then; iflag = 702_ip; return; end if
-            if (size(x,kind=ip)/=size(bcoef3,1_ip,kind=ip)) then; iflag = 800_ip; return; end if
-            if (size(y,kind=ip)/=size(bcoef3,2_ip,kind=ip)) then; iflag = 801_ip; return; end if
-            if (size(z,kind=ip)/=size(bcoef3,3_ip,kind=ip)) then; iflag = 802_ip; return; end if
-        end if
-        if (present(x) .and. present(y) .and. present(z) .and. present(q) .and. &
-            present(f4) .and. present(bcoef4)) then
-            if (size(x,kind=ip)/=size(f4,1_ip,kind=ip))     then; iflag = 700_ip; return; end if
-            if (size(y,kind=ip)/=size(f4,2_ip,kind=ip))     then; iflag = 701_ip; return; end if
-            if (size(z,kind=ip)/=size(f4,3_ip,kind=ip))     then; iflag = 702_ip; return; end if
-            if (size(q,kind=ip)/=size(f4,4_ip,kind=ip))     then; iflag = 703_ip; return; end if
-            if (size(x,kind=ip)/=size(bcoef4,1_ip,kind=ip)) then; iflag = 800_ip; return; end if
-            if (size(y,kind=ip)/=size(bcoef4,2_ip,kind=ip)) then; iflag = 801_ip; return; end if
-            if (size(z,kind=ip)/=size(bcoef4,3_ip,kind=ip)) then; iflag = 802_ip; return; end if
-            if (size(q,kind=ip)/=size(bcoef4,4_ip,kind=ip)) then; iflag = 803_ip; return; end if
-        end if
-        if (present(x) .and. present(y) .and. present(z) .and. present(q) .and. &
-            present(r) .and. present(f5) .and. present(bcoef5)) then
-            if (size(x,kind=ip)/=size(f5,1_ip,kind=ip))     then; iflag = 700_ip; return; end if
-            if (size(y,kind=ip)/=size(f5,2_ip,kind=ip))     then; iflag = 701_ip; return; end if
-            if (size(z,kind=ip)/=size(f5,3_ip,kind=ip))     then; iflag = 702_ip; return; end if
-            if (size(q,kind=ip)/=size(f5,4_ip,kind=ip))     then; iflag = 703_ip; return; end if
-            if (size(r,kind=ip)/=size(f5,5_ip,kind=ip))     then; iflag = 704_ip; return; end if
-            if (size(x,kind=ip)/=size(bcoef5,1_ip,kind=ip)) then; iflag = 800_ip; return; end if
-            if (size(y,kind=ip)/=size(bcoef5,2_ip,kind=ip)) then; iflag = 801_ip; return; end if
-            if (size(z,kind=ip)/=size(bcoef5,3_ip,kind=ip)) then; iflag = 802_ip; return; end if
-            if (size(q,kind=ip)/=size(bcoef5,4_ip,kind=ip)) then; iflag = 803_ip; return; end if
-            if (size(r,kind=ip)/=size(bcoef5,5_ip,kind=ip)) then; iflag = 804_ip; return; end if
-        end if
-        if (present(x) .and. present(y) .and. present(z) .and. present(q) .and. &
-            present(r) .and. present(s) .and. present(f6) .and. present(bcoef6)) then
-            if (size(x,kind=ip)/=size(f6,1_ip,kind=ip))     then; iflag = 700_ip; return; end if
-            if (size(y,kind=ip)/=size(f6,2_ip,kind=ip))     then; iflag = 701_ip; return; end if
-            if (size(z,kind=ip)/=size(f6,3_ip,kind=ip))     then; iflag = 702_ip; return; end if
-            if (size(q,kind=ip)/=size(f6,4_ip,kind=ip))     then; iflag = 703_ip; return; end if
-            if (size(r,kind=ip)/=size(f6,5_ip,kind=ip))     then; iflag = 704_ip; return; end if
-            if (size(s,kind=ip)/=size(f6,6_ip,kind=ip))     then; iflag = 705_ip; return; end if
-            if (size(x,kind=ip)/=size(bcoef6,1_ip,kind=ip)) then; iflag = 800_ip; return; end if
-            if (size(y,kind=ip)/=size(bcoef6,2_ip,kind=ip)) then; iflag = 801_ip; return; end if
-            if (size(z,kind=ip)/=size(bcoef6,3_ip,kind=ip)) then; iflag = 802_ip; return; end if
-            if (size(q,kind=ip)/=size(bcoef6,4_ip,kind=ip)) then; iflag = 803_ip; return; end if
-            if (size(r,kind=ip)/=size(bcoef6,5_ip,kind=ip)) then; iflag = 804_ip; return; end if
-            if (size(s,kind=ip)/=size(bcoef6,6_ip,kind=ip)) then; iflag = 805_ip; return; end if
->>>>>>> 8dc665d6
+            if (size(x,kind=ip)/=size(f6,1_ip,kind=ip))         then; iflag = 700_ip; return; end if
+            if (size(y,kind=ip)/=size(f6,2_ip,kind=ip))         then; iflag = 701_ip; return; end if
+            if (size(z,kind=ip)/=size(f6,3_ip,kind=ip))         then; iflag = 702_ip; return; end if
+            if (size(q,kind=ip)/=size(f6,4_ip,kind=ip))         then; iflag = 703_ip; return; end if
+            if (size(r,kind=ip)/=size(f6,5_ip,kind=ip))         then; iflag = 704_ip; return; end if
+            if (size(s,kind=ip)/=size(f6,6_ip,kind=ip))         then; iflag = 705_ip; return; end if
+            if (size(x,kind=ip)+iex/=size(bcoef6,1_ip,kind=ip)) then; iflag = 800_ip; return; end if
+            if (size(y,kind=ip)+iex/=size(bcoef6,2_ip,kind=ip)) then; iflag = 801_ip; return; end if
+            if (size(z,kind=ip)+iex/=size(bcoef6,3_ip,kind=ip)) then; iflag = 802_ip; return; end if
+            if (size(q,kind=ip)+iex/=size(bcoef6,4_ip,kind=ip)) then; iflag = 803_ip; return; end if
+            if (size(r,kind=ip)+iex/=size(bcoef6,5_ip,kind=ip)) then; iflag = 804_ip; return; end if
+            if (size(s,kind=ip)+iex/=size(bcoef6,6_ip,kind=ip)) then; iflag = 805_ip; return; end if
+
         end if
 
         status_ok = .true.
@@ -2456,21 +2383,13 @@
         integer(ip),dimension(2) :: itmp !! temp integer array
 
         if (present(n) .and. present(k) .and. present(x) .and. present(t)) then
-<<<<<<< HEAD
-            call check_n('n'//s,n,x,[ierrs(1),ierrs(5)],iflag,error); if (error) return
-            call check_k('k'//s,k+ik,n,ierrs(2),iflag,error); if (error) return
-            call check_x(s,n,x,ierrs(3),iflag,error); if (error) return
-            if (iknot /= 0) then
-                call check_t('t'//s,n,k+ik,t,[ierrs(4),ierrs(6)],iflag,error); if (error) return
-=======
             itmp = [ierrs(1_ip),ierrs(5)]
             call check_n('n'//s,n,x,itmp,iflag,error);     if (error) return
-            call check_k('k'//s,k,n,ierrs(2),iflag,error); if (error) return
+            call check_k('k'//s,k+ik,n,ierrs(2),iflag,error); if (error) return
             call check_x(s,n,x,ierrs(3),iflag,error);      if (error) return
             if (iknot /= 0_ip) then
                 itmp = [ierrs(4),ierrs(6)]
-                call check_t('t'//s,n,k,t,itmp,iflag,error); if (error) return
->>>>>>> 8dc665d6
+                call check_t('t'//s,n,k+ik,t,itmp,iflag,error); if (error) return
             end if
         end if
 
@@ -2566,24 +2485,15 @@
             return
         end if
 
-<<<<<<< HEAD
-        if (iex==0) then ! don't do this for "alt" mode since they haven't been computed yet
-            do i=2,n + k
-                if (t(i) < t(i-1))  then
-                    iflag = ierr(1)
+        if (iex==0_ip) then ! don't do this for "alt" mode since they haven't been computed yet
+            do i=2_ip,n + k
+                if (t(i) < t(i-1_ip))  then
+                    iflag = ierr(1_ip)
                     return
                 end if
             end do
         end if
 
-=======
-        do i=2_ip,n + k
-            if (t(i) < t(i-1_ip))  then
-                iflag = ierr(1_ip)
-                return
-            end if
-        end do
->>>>>>> 8dc665d6
         error = .false.
 
         end subroutine check_t
@@ -3338,17 +3248,10 @@
     ! make a temp copy of x (for computing the
     ! interval) in case extrapolation is allowed
     if (extrapolation_allowed) then
-<<<<<<< HEAD
         if (x<t(k)) then
             xt = t(k)
-        else if (x>t(n+1)) then
-            xt = t(n+1)
-=======
-        if (x<t(1_ip)) then
-            xt = t(1_ip)
-        else if(x>t(n+k)) then
-            xt = t(n+k)
->>>>>>> 8dc665d6
+        else if (x>t(n+1_ip)) then
+            xt = t(n+1_ip)
         else
             xt = x
         end if
@@ -3622,18 +3525,18 @@
     real(wp),dimension(:),intent(in)   :: x       !! x vector of abscissae of length `ndata`, distinct
                                                   !! and in increasing order
     real(wp),dimension(:),intent(in)   :: y       !! y vector of ordinates of length ndata
-    integer,intent(in)                 :: ndata   !! number of data points, ndata >= 2
-    integer,intent(in)                 :: ibcl    !! selection parameter for left boundary condition:
+    integer(ip),intent(in)             :: ndata   !! number of data points, ndata >= 2
+    integer(ip),intent(in)             :: ibcl    !! selection parameter for left boundary condition:
                                                   !!
                                                   !! * ibcl = 1 constrain the first derivative at x(1) to fbcl
                                                   !! * ibcl = 2 constrain the second derivative at x(1) to fbcl
-    integer,intent(in)                 :: ibcr    !! selection parameter for right boundary condition:
+    integer(ip),intent(in)             :: ibcr    !! selection parameter for right boundary condition:
                                                   !!
                                                   !! * ibcr = 1 constrain first derivative at x(ndata) to fbcr
                                                   !! * ibcr = 2 constrain second derivative at x(ndata) to fbcr
     real(wp),intent(in)                :: fbcl    !! left boundary values governed by ibcl
     real(wp),intent(in)                :: fbcr    !! right boundary values governed by ibcr
-    integer,intent(in)                 :: kntopt  !! knot selection parameter:
+    integer(ip),intent(in)             :: kntopt  !! knot selection parameter:
                                                   !!
                                                   !! * kntopt = 1 sets knot multiplicity at t(4) and
                                                   !!   t(n+1) to 4
@@ -3647,10 +3550,10 @@
                                                   !! order to be supplied by the user.
     real(wp),dimension(:),intent(out)  :: t       !! knot array of length n+4
     real(wp),dimension(:),intent(out)  :: bcoef   !! b spline coefficient array of length n
-    integer,intent(out)                :: n       !! number of coefficients, n=ndata+2
-    integer,intent(out)                :: k       !! order of spline, k=4
+    integer(ip),intent(out)            :: n       !! number of coefficients, n=ndata+2
+    integer(ip),intent(out)            :: k       !! order of spline, k=4
     real(wp),dimension(5,ndata+2),intent(inout) :: w    !! work array
-    integer,intent(out)              :: iflag     !! status flag:
+    integer(ip),intent(out)            :: iflag   !! status flag:
                                                   !!
                                                   !! * 0: no errors
                                                   !! * 2001: ndata is less than 2
@@ -3662,7 +3565,7 @@
                                                   !!   not ordered properly
                                                   !! * 2007: the system of equations is singular
 
-    integer  :: i, ilb, ileft, it, iub, iw, iwp, j, jw, ndm, np, nwrow
+    integer(ip)  :: i, ilb, ileft, it, iub, iw, iwp, j, jw, ndm, np, nwrow
     real(wp) :: txn, tx1, xl
     real(wp),dimension(4,4) :: vnikx
     real(wp),dimension(15) :: work  !! work array for [[dbspvd]] -- length (k+1)*(k+2)/2
@@ -3670,31 +3573,31 @@
     real(wp),parameter :: wdtol = radix(1.0_wp)**(1-digits(1.0_wp)) !! d1mach(4)
     real(wp),parameter :: tol = sqrt(wdtol)
 
-    if (ndata<2) then
-        iflag = 2001 ! ndata is less than 2
+    if (ndata<2_ip) then
+        iflag = 2001_ip ! ndata is less than 2
         return
     end if
 
-    ndm = ndata - 1
-    do i=1,ndm
-        if (x(i)>=x(i+1)) then
-            iflag = 2002 ! x values are not distinct or not ordered
+    ndm = ndata - 1_ip
+    do i=1_ip,ndm
+        if (x(i)>=x(i+1_ip)) then
+            iflag = 2002_ip ! x values are not distinct or not ordered
             return
         end if
     end do
 
-    if (ibcl<1 .or. ibcl>2) then
-        iflag = 2003 ! ibcl is not 1 or 2
+    if (ibcl<1_ip .or. ibcl>2_ip) then
+        iflag = 2003_ip ! ibcl is not 1 or 2
         return
     end if
 
-    if (ibcr<1 .or. ibcr>2) then
-        iflag = 2004 ! ibcr is not 1 or 2
+    if (ibcr<1_ip .or. ibcr>2_ip) then
+        iflag = 2004_ip ! ibcr is not 1 or 2
         return
     end if
 
-    if (kntopt<1 .or. kntopt>3) then
-        iflag = 2005 ! kntopt is not 1, 2, or 3
+    if (kntopt<1_ip .or. kntopt>3_ip) then
+        iflag = 2005_ip ! kntopt is not 1, 2, or 3
         return
     end if
 
@@ -3702,18 +3605,18 @@
     k = 4
     n = ndata + 2
     np = n + 1
-    do i=1,ndata
+    do i=1_ip,ndata
         t(i+3) = x(i)
     end do
 
     select case (kntopt)
-    case(1)
+    case(1_ip)
         ! set up knot array with multiplicity 4 at x(1) and x(ndata)
-        do i=1,3
+        do i=1,3_ip
             t(4-i) = x(1)
             t(np+i) = x(ndata)
         end do
-    case(2)
+    case(2_ip)
         !set up knot array with symmetric placement about end points
         if (ndata>3) then
             tx1 = x(1) + x(1)
@@ -3736,7 +3639,7 @@
         t(ndata+4:ndata+6) = tright
         do i=1,3
             if ((t(4-i)>t(5-i)) .or. (t(np+i)<t(np+i-1))) then
-                iflag = 2006 ! knot input through tleft, tright is not ordered properly
+                iflag = 2006_ip ! knot input through tleft, tright is not ordered properly
                 return
             end if
         end do
@@ -3747,8 +3650,8 @@
     ! set up left interpolation point and left boundary condition for
     ! right limits
     it = ibcl + 1
-    call dbspvd(t, k, it, x(1), k, 4, vnikx, work, iflag)
-    if (iflag/=0) return ! error check
+    call dbspvd(t, k, it, x(1), k, 4_ip, vnikx, work, iflag)
+    if (iflag/=0_ip) return ! error check
     iw = 0
     if (abs(vnikx(3,1))<tol) iw = 1
     do j=1,3
@@ -3762,8 +3665,8 @@
     if (ndm>=2) then
         do i=2,ndm
             ileft = ileft + 1
-            call dbspvd(t, k, 1, x(i), ileft, 4, vnikx, work, iflag)
-            if (iflag/=0) return ! error check
+            call dbspvd(t, k, 1_ip, x(i), ileft, 4_ip, vnikx, work, iflag)
+            if (iflag/=0_ip) return ! error check
             do j=1,3
                 w(j+1,3+i-j) = vnikx(4-j,1)
             end do
@@ -3774,8 +3677,8 @@
     ! set up right interpolation point and right boundary condition for
     ! left limits(ileft is associated with t(n)=x(ndata-1))
     it = ibcr + 1
-    call dbspvd(t, k, it, x(ndata), ileft, 4, vnikx, work, iflag)
-    if (iflag/=0) return ! error check
+    call dbspvd(t, k, it, x(ndata), ileft, 4_ip, vnikx, work, iflag)
+    if (iflag/=0_ip) return ! error check
     jw = 0
     if (abs(vnikx(2,1))<tol) jw = 1
     do j=1,3
@@ -3790,12 +3693,12 @@
     nwrow = 5
     iwp = iw + 1
     call dbnfac(w(iwp,1), nwrow, n, ilb, iub, iflag)
-    if (iflag==2) then
-        iflag = 2007 ! the system of equations is singular
+    if (iflag==2_ip) then
+        iflag = 2007_ip ! the system of equations is singular
         return
     else
         ! success
-        iflag = 0
+        iflag = 0_ip
     end if
     call dbnslv(w(iwp,1), nwrow, n, ilb, iub, bcoef)
 
@@ -3839,26 +3742,26 @@
     real(wp),dimension(:),intent(in)              :: t       !! knot vector of length N+K, where
                                                              !! N = number of B-spline basis functions
                                                              !! N = sum of knot multiplicities-K
-    integer,intent(in)                            :: k       !! order of the B-spline, K >= 1
-    integer,intent(in)                            :: nderiv  !! number of derivatives = NDERIV-1,
+    integer(ip),intent(in)                        :: k       !! order of the B-spline, K >= 1
+    integer(ip),intent(in)                        :: nderiv  !! number of derivatives = NDERIV-1,
                                                              !! 1 <= NDERIV <= K
     real(wp),intent(in)                           :: x       !! argument of basis functions,
                                                              !! T(K) <= X <= T(N+1)
-    integer,intent(in)                            :: ileft   !! largest integer such that
+    integer(ip),intent(in)                        :: ileft   !! largest integer such that
                                                              !! T(ILEFT) <= X < T(ILEFT+1)
-    integer,intent(in)                            :: ldvnik  !! leading dimension of matrix VNIKX
+    integer(ip),intent(in)                        :: ldvnik  !! leading dimension of matrix VNIKX
     real(wp),dimension(ldvnik,nderiv),intent(out) :: vnikx   !! matrix of dimension at least (K,NDERIV)
                                                              !! containing the nonzero basis functions
                                                              !! at X and their derivatives columnwise.
     real(wp),dimension(*),intent(out)             :: work    !! a work vector of length (K+1)*(K+2)/2
-    integer,intent(out)                           :: iflag   !! status flag:
+    integer(ip),intent(out)                       :: iflag   !! status flag:
                                                              !!
                                                              !! * 0: no errors
                                                              !! * 3001: k does not satisfy k>=1
                                                              !! * 3002: nderiv does not satisfy 1<=nderiv<=k
                                                              !! * 3003: ldvnik does not satisfy ldvnik>=k
 
-    integer :: i,ideriv,ipkmd,j,jj,jlow,jm,jp1mid,kmd,kp1,l,ldummy,m,mhigh,iwork
+    integer(ip) :: i,ideriv,ipkmd,j,jj,jlow,jm,jp1mid,kmd,kp1,l,ldummy,m,mhigh,iwork
     real(wp) :: factor, fkmd, v
 
     ! dimension t(ileft+k), work((k+1)*(k+2)/2)
@@ -3867,26 +3770,26 @@
     ! work(1) and work((k+1)*(k+2)/2) are not used.
 
     if (k<1) then
-        iflag = 3001 ! k does not satisfy k>=1
+        iflag = 3001_ip ! k does not satisfy k>=1
         return
     end if
 
     if (nderiv<1 .or. nderiv>k) then
-        iflag = 3002 ! nderiv does not satisfy 1<=nderiv<=k
+        iflag = 3002_ip ! nderiv does not satisfy 1<=nderiv<=k
         return
     end if
 
     if (ldvnik<k) then
-        iflag = 3003 ! ldvnik does not satisfy ldvnik>=k
+        iflag = 3003_ip ! ldvnik does not satisfy ldvnik>=k
         return
     end if
 
-    iflag = 0
+    iflag = 0_ip
 
     ideriv = nderiv
     kp1 = k + 1
     jj = kp1 - ideriv
-    call dbspvn(t, jj, k, 1, x, ileft, vnikx, work, iwork, iflag)
+    call dbspvn(t, jj, k, 1_ip, x, ileft, vnikx, work, iwork, iflag)
     if (iflag/=0 .or. ideriv==1) return
     mhigh = ideriv
     do m=2,mhigh
@@ -3897,7 +3800,7 @@
         end do
         ideriv = ideriv - 1
         jj = kp1 - ideriv
-        call dbspvn(t, jj, k, 2, x, ileft, vnikx, work, iwork, iflag)
+        call dbspvn(t, jj, k, 2_ip, x, ileft, vnikx, work, iwork, iflag)
         if (iflag/=0) return
     end do
 
@@ -4645,115 +4548,6 @@
 
     select case (iflag)
 
-<<<<<<< HEAD
-    case(  0); msg='Successful execution'
-
-    case( -1); msg='Error in dintrv: x < xt(1)'
-    case( -2); msg='Error in dintrv: x >= xt(lxt)'
-
-    case(  1); msg='Error in evaluate_*d: class is not initialized'
-
-    case(  2); msg='Error in db*ink: iknot out of range'
-    case(  3); msg='Error in db*ink: nx out of range'
-    case(  4); msg='Error in db*ink: kx out of range'
-    case(  5); msg='Error in db*ink: x not strictly increasing'
-    case(  6); msg='Error in db*ink: tx not non-decreasing'
-    case(  7); msg='Error in db*ink: ny out of range'
-    case(  8); msg='Error in db*ink: ky out of range'
-    case(  9); msg='Error in db*ink: y not strictly increasing'
-    case( 10); msg='Error in db*ink: ty not non-decreasing'
-    case( 11); msg='Error in db*ink: nz out of range'
-    case( 12); msg='Error in db*ink: kz out of range'
-    case( 13); msg='Error in db*ink: z not strictly increasing'
-    case( 14); msg='Error in db*ink: tz not non-decreasing'
-    case( 15); msg='Error in db*ink: nq out of range'
-    case( 16); msg='Error in db*ink: kq out of range'
-    case( 17); msg='Error in db*ink: q not strictly increasing'
-    case( 18); msg='Error in db*ink: tq not non-decreasing'
-    case( 19); msg='Error in db*ink: nr out of range'
-    case( 20); msg='Error in db*ink: kr out of range'
-    case( 21); msg='Error in db*ink: r not strictly increasing'
-    case( 22); msg='Error in db*ink: tr not non-decreasing'
-    case( 23); msg='Error in db*ink: ns out of range'
-    case( 24); msg='Error in db*ink: ks out of range'
-    case( 25); msg='Error in db*ink: s not strictly increasing'
-    case( 26); msg='Error in db*ink: ts not non-decreasing'
-    case(700); msg='Error in db*ink: size(x) /= size(fcn,1)'
-    case(701); msg='Error in db*ink: size(y) /= size(fcn,2)'
-    case(702); msg='Error in db*ink: size(z) /= size(fcn,3)'
-    case(703); msg='Error in db*ink: size(q) /= size(fcn,4)'
-    case(704); msg='Error in db*ink: size(r) /= size(fcn,5)'
-    case(705); msg='Error in db*ink: size(s) /= size(fcn,6)'
-    case(706); msg='Error in db*ink: size(x) /= nx'
-    case(707); msg='Error in db*ink: size(y) /= ny'
-    case(708); msg='Error in db*ink: size(z) /= nz'
-    case(709); msg='Error in db*ink: size(q) /= nq'
-    case(710); msg='Error in db*ink: size(r) /= nr'
-    case(711); msg='Error in db*ink: size(s) /= ns'
-    case(712); msg='Error in db*ink: size(tx) /= nx+kx'
-    case(713); msg='Error in db*ink: size(ty) /= ny+ky'
-    case(714); msg='Error in db*ink: size(tz) /= nz+kz'
-    case(715); msg='Error in db*ink: size(tq) /= nq+kq'
-    case(716); msg='Error in db*ink: size(tr) /= nr+kr'
-    case(717); msg='Error in db*ink: size(ts) /= ns+ks'
-    case(800); msg='Error in db*ink: size(x) /= size(bcoef,1)'
-    case(801); msg='Error in db*ink: size(y) /= size(bcoef,2)'
-    case(802); msg='Error in db*ink: size(z) /= size(bcoef,3)'
-    case(803); msg='Error in db*ink: size(q) /= size(bcoef,4)'
-    case(804); msg='Error in db*ink: size(r) /= size(bcoef,5)'
-    case(805); msg='Error in db*ink: size(s) /= size(bcoef,6)'
-
-    case(806); msg='Error in db*ink_alt: dbint4 can only be used when k=4'
-
-    case(100); msg='Error in dbintk: k does not satisfy k>=1'
-    case(101); msg='Error in dbintk: n does not satisfy n>=k'
-    case(102); msg='Error in dbintk: x(i) does not satisfy x(i)<x(i+1) for some i'
-    case(103); msg='Error in dbintk: some abscissa was not in the support of the '//&
-                    'corresponding basis function and the system is singular'
-    case(104); msg='Error in dbintk: the system of solver detects a singular system '//&
-                   'although the theoretical conditions for a solution were satisfied'
-
-    case(201); msg='Error in dbspvn: k does not satisfy k>=1'
-    case(202); msg='Error in dbspvn: jhigh does not satisfy 1<=jhigh<=k'
-    case(203); msg='Error in dbspvn: index is not 1 or 2'
-    case(204); msg='Error in dbspvn: x does not satisfy t(ileft)<=x<=t(ileft+1)'
-
-    case(301); msg='Error in dbtpcf: n should be > 0'
-
-    case(401); msg='Error in dbvalu: k does not satisfy k>=1'
-    case(402); msg='Error in dbvalu: n does not satisfy n>=k'
-    case(403); msg='Error in dbvalu: ideriv does not satisfy 0<=ideriv<k'
-    case(404); msg='Error in dbvalu: x is not greater than or equal to t(k)'
-    case(405); msg='Error in dbvalu: x is not less than or equal to t(n+1)'
-    case(406); msg='Error in dbvalu: a left limiting value cannot be obtained at t(k)'
-
-    case(501); msg='Error in initialize_*d_specify_knots: tx is not the correct size (kx+nx)'
-    case(502); msg='Error in initialize_*d_specify_knots: ty is not the correct size (ky+ny)'
-    case(503); msg='Error in initialize_*d_specify_knots: tz is not the correct size (kz+nz)'
-    case(504); msg='Error in initialize_*d_specify_knots: tq is not the correct size (kq+nq)'
-    case(505); msg='Error in initialize_*d_specify_knots: tr is not the correct size (kr+nr)'
-    case(506); msg='Error in initialize_*d_specify_knots: ts is not the correct size (ks+ns)'
-
-    case(601); msg='Error in db*val: x value out of bounds'
-    case(602); msg='Error in db*val: y value out of bounds'
-    case(603); msg='Error in db*val: z value out of bounds'
-    case(604); msg='Error in db*val: q value out of bounds'
-    case(605); msg='Error in db*val: r value out of bounds'
-    case(606); msg='Error in db*val: s value out of bounds'
-
-    case(901); msg='Error in dbsqad: k does not satisfy 1<=k<=20'
-    case(902); msg='Error in dbsqad: n does not satisfy n>=k'
-    case(903); msg='Error in dbsqad: x1 or x2 or both do not satisfy t(k)<=x<=t(n+1)'
-
-    case(1001); msg='Error in dbfqad: k does not satisfy k>=1'
-    case(1002); msg='Error in dbfqad: n does not satisfy n>=k'
-    case(1003); msg='Error in dbfqad: d does not satisfy 0<=id<k'
-    case(1004); msg='Error in dbfqad: x1 or x2 or both do not satisfy t(k)<=x<=t(n+1)'
-    case(1005); msg='Error in dbfqad: tol is less than dtol or greater than 0.1'
-
-    case(1101); msg='Warning in dbsgq8: a and b are too nearly equal to allow normal integration.'
-    case(1102); msg='Error in dbsgq8: ans is probably insufficiently accurate.'
-=======
     case(  0_ip); msg='Successful execution'
 
     case( -1_ip); msg='Error in dintrv: x < xt(1_ip)'
@@ -4859,19 +4653,18 @@
 
     case(1101_ip); msg='Warning in dbsgq8: a and b are too nearly equal to allow normal integration.'
     case(1102_ip); msg='Error in dbsgq8: ans is probably insufficiently accurate.'
->>>>>>> 8dc665d6
-
-    case(2001); msg='Error in dbint4: ndata is less than 2'
-    case(2002); msg='Error in dbint4: x values are not distinct or not ordered'
-    case(2003); msg='Error in dbint4: ibcl is not 1 or 2'
-    case(2004); msg='Error in dbint4: ibcr is not 1 or 2'
-    case(2005); msg='Error in dbint4: kntopt is not 1, 2, or 3'
-    case(2006); msg='Error in dbint4: knot input through tleft, tright is not ordered properly'
-    case(2007); msg='Error in dbint4: the system of equations is singular'
-
-    case(3001); msg='Error in dbspvd: k does not satisfy k>=1'
-    case(3002); msg='Error in dbspvd: nderiv does not satisfy 1<=nderiv<=k'
-    case(3003); msg='Error in dbspvd: ldvnik does not satisfy ldvnik>=k'
+
+    case(2001_ip); msg='Error in dbint4: ndata is less than 2'
+    case(2002_ip); msg='Error in dbint4: x values are not distinct or not ordered'
+    case(2003_ip); msg='Error in dbint4: ibcl is not 1 or 2'
+    case(2004_ip); msg='Error in dbint4: ibcr is not 1 or 2'
+    case(2005_ip); msg='Error in dbint4: kntopt is not 1, 2, or 3'
+    case(2006_ip); msg='Error in dbint4: knot input through tleft, tright is not ordered properly'
+    case(2007_ip); msg='Error in dbint4: the system of equations is singular'
+
+    case(3001_ip); msg='Error in dbspvd: k does not satisfy k>=1'
+    case(3002_ip); msg='Error in dbspvd: nderiv does not satisfy 1<=nderiv<=k'
+    case(3003_ip); msg='Error in dbspvd: ldvnik does not satisfy ldvnik>=k'
 
     case default
         write(istr,fmt='(I10)',iostat=istat) iflag
